/*
 * Licensed to the Apache Software Foundation (ASF) under one or more
 * contributor license agreements.  See the NOTICE file distributed with
 * this work for additional information regarding copyright ownership.
 * The ASF licenses this file to You under the Apache License, Version 2.0
 * (the "License"); you may not use this file except in compliance with
 * the License.  You may obtain a copy of the License at
 *
 *    http://www.apache.org/licenses/LICENSE-2.0
 *
 * Unless required by applicable law or agreed to in writing, software
 * distributed under the License is distributed on an "AS IS" BASIS,
 * WITHOUT WARRANTIES OR CONDITIONS OF ANY KIND, either express or implied.
 * See the License for the specific language governing permissions and
 * limitations under the License.
 */

package org.apache.dolphinscheduler.api.service;

import org.apache.dolphinscheduler.common.enums.ReleaseState;
import org.apache.dolphinscheduler.dao.entity.ProcessData;
import org.apache.dolphinscheduler.dao.entity.User;

import java.util.Map;

import javax.servlet.http.HttpServletResponse;

import org.springframework.web.multipart.MultipartFile;

import com.fasterxml.jackson.core.JsonProcessingException;

/**
 * process definition service
 */
public interface ProcessDefinitionService {

    /**
     * create process definition
     *
     * @param loginUser login user
     * @param projectName project name
     * @param name process definition name
     * @param processDefinitionJson process definition json
     * @param desc description
     * @param locations locations for nodes
     * @param connects connects for nodes
     * @return create result code
     * @throws JsonProcessingException JsonProcessingException
     */
    Map<String, Object> createProcessDefinition(User loginUser,
                                                String projectName,
                                                String name,
                                                String processDefinitionJson,
                                                String desc,
                                                String locations,
                                                String connects) throws JsonProcessingException;

    /**
     * query process definition list
     *
     * @param loginUser login user
     * @param projectName project name
     * @return definition list
     */
    Map<String, Object> queryProcessDefinitionList(User loginUser,
                                                   String projectName);

    /**
     * query process definition list paging
     *
     * @param loginUser login user
     * @param projectName project name
     * @param searchVal search value
     * @param pageNo page number
     * @param pageSize page size
     * @param userId user id
     * @return process definition page
     */
    Map<String, Object> queryProcessDefinitionListPaging(User loginUser,
                                                         String projectName,
                                                         String searchVal,
                                                         Integer pageNo,
                                                         Integer pageSize,
                                                         Integer userId);

    /**
     * query datail of process definition
     *
     * @param loginUser login user
     * @param projectName project name
     * @param processId process definition id
     * @return process definition detail
     */

    Map<String, Object> queryProcessDefinitionById(User loginUser,
                                                   String projectName,
                                                   Integer processId);

    /**
     * query datail of process definition
     *
     * @param loginUser login user
     * @param projectName project name
     * @param processDefinitionName process definition name
     * @return process definition detail
     */

    Map<String, Object> queryProcessDefinitionByName(User loginUser,
                                                   String projectName,
                                                   String processDefinitionName);

    /**
     * batch copy process definition
     *
     * @param loginUser loginUser
     * @param projectName projectName
     * @param processDefinitionIds processDefinitionIds
     * @param targetProjectId targetProjectId
     */
    Map<String, Object> batchCopyProcessDefinition(User loginUser,
                                                   String projectName,
                                                   String processDefinitionIds,
                                                   int targetProjectId);

    /**
     * batch move process definition
     *
     * @param loginUser loginUser
     * @param projectName projectName
     * @param processDefinitionIds processDefinitionIds
     * @param targetProjectId targetProjectId
     */
    Map<String, Object> batchMoveProcessDefinition(User loginUser,
                                                   String projectName,
                                                   String processDefinitionIds,
                                                   int targetProjectId);

    /**
     * update  process definition
     *
     * @param loginUser login user
     * @param projectName project name
     * @param name process definition name
     * @param id process definition id
     * @param processDefinitionJson process definition json
     * @param desc description
     * @param locations locations for nodes
     * @param connects connects for nodes
     * @return update result code
     */
    Map<String, Object> updateProcessDefinition(User loginUser,
                                                String projectName,
                                                int id,
                                                String name,
                                                String processDefinitionJson, String desc,
                                                String locations, String connects);

    /**
     * verify process definition name unique
     *
     * @param loginUser login user
     * @param projectName project name
     * @param name name
     * @return true if process definition name not exists, otherwise false
     */
    Map<String, Object> verifyProcessDefinitionName(User loginUser,
                                                    String projectName,
                                                    String name);

    /**
     * delete process definition by id
     *
     * @param loginUser login user
     * @param projectName project name
     * @param processDefinitionId process definition id
     * @return delete result code
     */
    Map<String, Object> deleteProcessDefinitionById(User loginUser,
                                                    String projectName,
                                                    Integer processDefinitionId);

    /**
     * release process definition: online / offline
     *
     * @param loginUser login user
     * @param projectName project name
     * @param id process definition id
     * @param releaseState release state
     * @return release result code
     */
    Map<String, Object> releaseProcessDefinition(User loginUser,
                                                 String projectName,
                                                 int id,
                                                 ReleaseState releaseState);

    /**
     * batch export process definition by ids
     *
     * @param loginUser login user
     * @param projectName project name
     * @param processDefinitionIds process definition ids
     * @param response http servlet response
     */
    void batchExportProcessDefinitionByIds(User loginUser,
                                           String projectName,
                                           String processDefinitionIds,
                                           HttpServletResponse response);

    /**
     * import process definition
     *
     * @param loginUser login user
     * @param file process metadata json file
     * @param currentProjectName current project name
     * @return import process
     */
    Map<String, Object> importProcessDefinition(User loginUser,
                                                MultipartFile file,
                                                String currentProjectName);

    /**
     * check the process definition node meets the specifications
     *
     * @param processData process data
     * @param processDefinitionJson process definition json
     * @return check result code
     */
    Map<String, Object> checkProcessNodeList(ProcessData processData,
                                             String processDefinitionJson);

    /**
     * get task node details based on process definition
     *
     * @param defineId define id
     * @return task node list
     */
    Map<String, Object> getTaskNodeListByDefinitionId(Integer defineId);

    /**
     * get task node details based on process definition
     *
     * @param defineIdList define id list
     * @return task node list
     */
    Map<String, Object> getTaskNodeListByDefinitionIdList(String defineIdList);

    /**
     * query process definition all by project id
     *
     * @param projectId project id
     * @return process definitions in the project
     */
    Map<String, Object> queryProcessDefinitionAllByProjectId(Integer projectId);

    /**
     * Encapsulates the TreeView structure
     *
     * @param processId process definition id
     * @param limit limit
     * @return tree view json data
     * @throws Exception exception
     */
    Map<String, Object> viewTree(Integer processId,
                                 Integer limit) throws Exception;

    /**
     * switch the defined process definition verison
     *
     * @param loginUser login user
     * @param projectName project name
     * @param processDefinitionId process definition id
     * @param version the version user want to switch
     * @return switch process definition version result code
     */
    Map<String, Object> switchProcessDefinitionVersion(User loginUser, String projectName
            , int processDefinitionId, long version);

    /**
<<<<<<< HEAD
     * query the pagination versions info by one certain process definition id
     *
     * @param loginUser login user info to check auth
     * @param projectName process definition project name
     * @param pageNo page number
     * @param pageSize page size
     * @param processDefinitionId process definition id
     * @return the pagination process definition versions info of the certain process definition
     */
    Map<String, Object> queryProcessDefinitionVersions(User loginUser, String projectName,
                                                       int pageNo, int pageSize, int processDefinitionId);

    /**
     * delete one certain process definition by version number and process definition id
     *
     * @param loginUser login user info to check auth
     * @param projectName process definition project name
     * @param processDefinitionId process definition id
     * @param version version number
     * @return delele result code
     */
    Map<String, Object> deleteByProcessDefinitionIdAndVersion(User loginUser, String projectName,
                                                              int processDefinitionId, long version);
=======
     * check has associated process definition
     *
     * @param processDefinitionId process definition id
     * @param version version
     * @return The query result has a specific process definition return true
     */
    boolean checkHasAssociatedProcessDefinition(int processDefinitionId, long version);
>>>>>>> ba039dc2
}
<|MERGE_RESOLUTION|>--- conflicted
+++ resolved
@@ -276,7 +276,6 @@
             , int processDefinitionId, long version);
 
     /**
-<<<<<<< HEAD
      * query the pagination versions info by one certain process definition id
      *
      * @param loginUser login user info to check auth
@@ -300,7 +299,7 @@
      */
     Map<String, Object> deleteByProcessDefinitionIdAndVersion(User loginUser, String projectName,
                                                               int processDefinitionId, long version);
-=======
+    /**
      * check has associated process definition
      *
      * @param processDefinitionId process definition id
@@ -308,5 +307,4 @@
      * @return The query result has a specific process definition return true
      */
     boolean checkHasAssociatedProcessDefinition(int processDefinitionId, long version);
->>>>>>> ba039dc2
 }
