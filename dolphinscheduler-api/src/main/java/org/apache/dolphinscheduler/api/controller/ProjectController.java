/*
 * Licensed to the Apache Software Foundation (ASF) under one or more
 * contributor license agreements.  See the NOTICE file distributed with
 * this work for additional information regarding copyright ownership.
 * The ASF licenses this file to You under the Apache License, Version 2.0
 * (the "License"); you may not use this file except in compliance with
 * the License.  You may obtain a copy of the License at
 *
 *    http://www.apache.org/licenses/LICENSE-2.0
 *
 * Unless required by applicable law or agreed to in writing, software
 * distributed under the License is distributed on an "AS IS" BASIS,
 * WITHOUT WARRANTIES OR CONDITIONS OF ANY KIND, either express or implied.
 * See the License for the specific language governing permissions and
 * limitations under the License.
 */

package org.apache.dolphinscheduler.api.controller;

import static org.apache.dolphinscheduler.api.enums.Status.CREATE_PROJECT_ERROR;
import static org.apache.dolphinscheduler.api.enums.Status.DELETE_PROJECT_ERROR;
import static org.apache.dolphinscheduler.api.enums.Status.LOGIN_USER_QUERY_PROJECT_LIST_PAGING_ERROR;
import static org.apache.dolphinscheduler.api.enums.Status.QUERY_AUTHORIZED_AND_USER_CREATED_PROJECT_ERROR;
import static org.apache.dolphinscheduler.api.enums.Status.QUERY_AUTHORIZED_PROJECT;
import static org.apache.dolphinscheduler.api.enums.Status.QUERY_PROJECT_DETAILS_BY_CODE_ERROR;
import static org.apache.dolphinscheduler.api.enums.Status.QUERY_UNAUTHORIZED_PROJECT_ERROR;
import static org.apache.dolphinscheduler.api.enums.Status.UPDATE_PROJECT_ERROR;

import org.apache.dolphinscheduler.api.aspect.AccessLogAnnotation;
import org.apache.dolphinscheduler.api.exceptions.ApiException;
import org.apache.dolphinscheduler.api.service.ProjectService;
import org.apache.dolphinscheduler.api.utils.Result;
import org.apache.dolphinscheduler.common.Constants;
import org.apache.dolphinscheduler.common.utils.ParameterUtils;
import org.apache.dolphinscheduler.dao.entity.User;

import java.util.Map;

import org.springframework.beans.factory.annotation.Autowired;
import org.springframework.http.HttpStatus;
import org.springframework.web.bind.annotation.DeleteMapping;
import org.springframework.web.bind.annotation.GetMapping;
import org.springframework.web.bind.annotation.PathVariable;
import org.springframework.web.bind.annotation.PostMapping;
import org.springframework.web.bind.annotation.PutMapping;
import org.springframework.web.bind.annotation.RequestAttribute;
import org.springframework.web.bind.annotation.RequestMapping;
import org.springframework.web.bind.annotation.RequestParam;
import org.springframework.web.bind.annotation.ResponseStatus;
import org.springframework.web.bind.annotation.RestController;

import io.swagger.annotations.Api;
import io.swagger.annotations.ApiImplicitParam;
import io.swagger.annotations.ApiImplicitParams;
import io.swagger.annotations.ApiOperation;
import springfox.documentation.annotations.ApiIgnore;

/**
 * project controller
 */
@Api(tags = "PROJECT_TAG")
@RestController
@RequestMapping("projects")
public class ProjectController extends BaseController {

    @Autowired
    private ProjectService projectService;

    /**
     * create project
     *
     * @param loginUser login user
     * @param projectName project name
     * @param description description
     * @return returns an error if it exists
     */
    @ApiOperation(value = "create", notes = "CREATE_PROJECT_NOTES")
    @ApiImplicitParams({
<<<<<<< HEAD
        @ApiImplicitParam(name = "projectName", value = "PROJECT_NAME", dataType = "String"),
        @ApiImplicitParam(name = "description", value = "PROJECT_DESC", dataType = "String")
=======
            @ApiImplicitParam(name = "projectName", value = "PROJECT_NAME", required = true, dataType = "String"),
            @ApiImplicitParam(name = "description", value = "PROJECT_DESC", required = true, dataType = "String")
>>>>>>> d7af95f9
    })
    @PostMapping()
    @ResponseStatus(HttpStatus.CREATED)
    @ApiException(CREATE_PROJECT_ERROR)
    @AccessLogAnnotation(ignoreRequestArgs = "loginUser")
    public Result createProject(@ApiIgnore @RequestAttribute(value = Constants.SESSION_USER) User loginUser,
                                @RequestParam("projectName") String projectName,
                                @RequestParam(value = "description", required = false) String description) {
        Map<String, Object> result = projectService.createProject(loginUser, projectName, description);
        return returnDataList(result);
    }

    /**
     * update project
     *
     * @param loginUser login user
     * @param code project code
     * @param projectName project name
     * @param description description
     * @return update result code
     */
    @ApiOperation(value = "update", notes = "UPDATE_PROJECT_NOTES")
    @ApiImplicitParams({
<<<<<<< HEAD
        @ApiImplicitParam(name = "code", value = "PROJECT_CODE", dataType = "Long", example = "123456"),
        @ApiImplicitParam(name = "projectName", value = "PROJECT_NAME", dataType = "String"),
        @ApiImplicitParam(name = "description", value = "PROJECT_DESC", dataType = "String"),
        @ApiImplicitParam(name = "userName", value = "USER_NAME", dataType = "String"),
=======
            @ApiImplicitParam(name = "projectId", value = "PROJECT_ID", required = true, dataType = "Int", example = "100"),
            @ApiImplicitParam(name = "projectName", value = "PROJECT_NAME", required = true, dataType = "String"),
            @ApiImplicitParam(name = "description", value = "PROJECT_DESC", dataType = "String"),
            @ApiImplicitParam(name = "userName", value = "USER_NAME", required = true, dataType = "String"),
>>>>>>> d7af95f9
    })
    @PutMapping(value = "/{code}")
    @ResponseStatus(HttpStatus.OK)
    @ApiException(UPDATE_PROJECT_ERROR)
    @AccessLogAnnotation(ignoreRequestArgs = "loginUser")
    public Result updateProject(@ApiIgnore @RequestAttribute(value = Constants.SESSION_USER) User loginUser,
                                @PathVariable("code") Long code,
                                @RequestParam("projectName") String projectName,
                                @RequestParam(value = "description", required = false) String description,
                                @RequestParam(value = "userName") String userName) {
        Map<String, Object> result = projectService.update(loginUser, code, projectName, description, userName);
        return returnDataList(result);
    }

    /**
     * query project details by code
     *
     * @param loginUser login user
     * @param code project code
     * @return project detail information
     */
    @ApiOperation(value = "queryProjectByCode", notes = "QUERY_PROJECT_BY_ID_NOTES")
    @ApiImplicitParams({
<<<<<<< HEAD
        @ApiImplicitParam(name = "code", value = "PROJECT_CODE", dataType = "Long", example = "123456")
=======
            @ApiImplicitParam(name = "projectId", value = "PROJECT_ID", required = true, dataType = "Int", example = "100")
>>>>>>> d7af95f9
    })
    @GetMapping(value = "/{code}")
    @ResponseStatus(HttpStatus.OK)
    @ApiException(QUERY_PROJECT_DETAILS_BY_CODE_ERROR)
    @AccessLogAnnotation(ignoreRequestArgs = "loginUser")
    public Result queryProjectByCode(@ApiIgnore @RequestAttribute(value = Constants.SESSION_USER) User loginUser,
                                     @PathVariable("code") long code) {
        Map<String, Object> result = projectService.queryByCode(loginUser, code);
        return returnDataList(result);
    }

    /**
     * query project list paging
     *
     * @param loginUser login user
     * @param searchVal search value
     * @param pageSize page size
     * @param pageNo page number
     * @return project list which the login user have permission to see
     */
    @ApiOperation(value = "queryProjectListPaging", notes = "QUERY_PROJECT_LIST_PAGING_NOTES")
    @ApiImplicitParams({
        @ApiImplicitParam(name = "searchVal", value = "SEARCH_VAL", dataType = "String"),
        @ApiImplicitParam(name = "pageSize", value = "PAGE_SIZE", required = true, dataType = "Int", example = "10"),
        @ApiImplicitParam(name = "pageNo", value = "PAGE_NO", required = true, dataType = "Int", example = "1")
    })
    @GetMapping()
    @ResponseStatus(HttpStatus.OK)
    @ApiException(LOGIN_USER_QUERY_PROJECT_LIST_PAGING_ERROR)
    @AccessLogAnnotation(ignoreRequestArgs = "loginUser")
    public Result queryProjectListPaging(@ApiIgnore @RequestAttribute(value = Constants.SESSION_USER) User loginUser,
                                         @RequestParam(value = "searchVal", required = false) String searchVal,
                                         @RequestParam("pageSize") Integer pageSize,
                                         @RequestParam("pageNo") Integer pageNo
    ) {

        Result result = checkPageParams(pageNo, pageSize);
        if (!result.checkResult()) {
            return result;
        }
        searchVal = ParameterUtils.handleEscapes(searchVal);
        result = projectService.queryProjectListPaging(loginUser, pageSize, pageNo, searchVal);
        return result;
    }

    /**
     * delete project by code
     *
     * @param loginUser login user
     * @param code project code
     * @return delete result code
     */
    @ApiOperation(value = "delete", notes = "DELETE_PROJECT_BY_ID_NOTES")
    @ApiImplicitParams({
<<<<<<< HEAD
        @ApiImplicitParam(name = "code", value = "PROJECT_CODE", dataType = "Long", example = "123456")
=======
            @ApiImplicitParam(name = "projectId", value = "PROJECT_ID", required = true, dataType = "Int", example = "100")
>>>>>>> d7af95f9
    })
    @DeleteMapping(value = "/{code}")
    @ResponseStatus(HttpStatus.OK)
    @ApiException(DELETE_PROJECT_ERROR)
    @AccessLogAnnotation(ignoreRequestArgs = "loginUser")
    public Result deleteProject(@ApiIgnore @RequestAttribute(value = Constants.SESSION_USER) User loginUser,
                                @PathVariable("code") Long code) {
        Map<String, Object> result = projectService.deleteProject(loginUser, code);
        return returnDataList(result);
    }

    /**
     * query unauthorized project
     *
     * @param loginUser login user
     * @param userId user id
     * @return the projects which user have not permission to see
     */
    @ApiOperation(value = "queryUnauthorizedProject", notes = "QUERY_UNAUTHORIZED_PROJECT_NOTES")
    @ApiImplicitParams({
<<<<<<< HEAD
        @ApiImplicitParam(name = "userId", value = "USER_ID", dataType = "Int", example = "100")
=======
            @ApiImplicitParam(name = "userId", value = "USER_ID", required = true, dataType = "Int", example = "100")
>>>>>>> d7af95f9
    })
    @GetMapping(value = "/unauth")
    @ResponseStatus(HttpStatus.OK)
    @ApiException(QUERY_UNAUTHORIZED_PROJECT_ERROR)
    @AccessLogAnnotation(ignoreRequestArgs = "loginUser")
    public Result queryUnauthorizedProject(@ApiIgnore @RequestAttribute(value = Constants.SESSION_USER) User loginUser,
                                           @RequestParam("userId") Integer userId) {
        Map<String, Object> result = projectService.queryUnauthorizedProject(loginUser, userId);
        return returnDataList(result);
    }


    /**
     * query authorized project
     *
     * @param loginUser login user
     * @param userId user id
     * @return projects which the user have permission to see, Except for items created by this user
     */
    @ApiOperation(value = "queryAuthorizedProject", notes = "QUERY_AUTHORIZED_PROJECT_NOTES")
    @ApiImplicitParams({
<<<<<<< HEAD
        @ApiImplicitParam(name = "userId", value = "USER_ID", dataType = "Int", example = "100")
=======
            @ApiImplicitParam(name = "userId", value = "USER_ID", required = true, dataType = "Int", example = "100")
>>>>>>> d7af95f9
    })
    @GetMapping(value = "/authed")
    @ResponseStatus(HttpStatus.OK)
    @ApiException(QUERY_AUTHORIZED_PROJECT)
    @AccessLogAnnotation(ignoreRequestArgs = "loginUser")
    public Result queryAuthorizedProject(@ApiIgnore @RequestAttribute(value = Constants.SESSION_USER) User loginUser,
                                         @RequestParam("userId") Integer userId) {
        Map<String, Object> result = projectService.queryAuthorizedProject(loginUser, userId);
        return returnDataList(result);
    }

    /**
     * query authorized and user created project
     *
     * @param loginUser login user
     * @return projects which the user create and authorized
     */
    @ApiOperation(value = "queryProjectCreatedAndAuthorizedByUser", notes = "QUERY_AUTHORIZED_AND_USER_CREATED_PROJECT_NOTES")
    @GetMapping(value = "/created-and-authed")
    @ResponseStatus(HttpStatus.OK)
    @ApiException(QUERY_AUTHORIZED_AND_USER_CREATED_PROJECT_ERROR)
    @AccessLogAnnotation(ignoreRequestArgs = "loginUser")
    public Result queryProjectCreatedAndAuthorizedByUser(@ApiIgnore @RequestAttribute(value = Constants.SESSION_USER) User loginUser) {
        Map<String, Object> result = projectService.queryProjectCreatedAndAuthorizedByUser(loginUser);
        return returnDataList(result);
    }

    /**
<<<<<<< HEAD
=======
     * import process definition
     *
     * @param loginUser   login user
     * @param file        resource file
     * @param projectName project name
     * @return import result code
     */

    @ApiOperation(value = "importProcessDefinition", notes = "IMPORT_PROCESS_DEFINITION_NOTES")
    @ApiImplicitParams({
            @ApiImplicitParam(name = "file", value = "RESOURCE_FILE", required = true, dataType = "MultipartFile"),
            @ApiImplicitParam(name = "projectName", value = "PROJECT_NAME", required = true, dataType = "String")
    })
    @PostMapping(value = "/import-definition")
    @ApiException(IMPORT_PROCESS_DEFINE_ERROR)
    @AccessLogAnnotation(ignoreRequestArgs = {"loginUser", "file"})
    public Result importProcessDefinition(@ApiIgnore @RequestAttribute(value = Constants.SESSION_USER) User loginUser,
                                          @RequestParam("file") MultipartFile file,
                                          @RequestParam("projectName") String projectName) {
        Map<String, Object> result = processDefinitionService.importProcessDefinition(loginUser, file, projectName);
        return returnDataList(result);
    }

    /**
>>>>>>> d7af95f9
     * query all project list
     *
     * @param loginUser login user
     * @return all project list
     */
    @ApiOperation(value = "queryAllProjectList", notes = "QUERY_ALL_PROJECT_LIST_NOTES")
    @GetMapping(value = "/list")
    @ResponseStatus(HttpStatus.OK)
    @ApiException(LOGIN_USER_QUERY_PROJECT_LIST_PAGING_ERROR)
    @AccessLogAnnotation(ignoreRequestArgs = "loginUser")
    public Result queryAllProjectList(@ApiIgnore @RequestAttribute(value = Constants.SESSION_USER) User loginUser) {
        Map<String, Object> result = projectService.queryAllProjectList();
        return returnDataList(result);
    }
}<|MERGE_RESOLUTION|>--- conflicted
+++ resolved
@@ -76,13 +76,8 @@
      */
     @ApiOperation(value = "create", notes = "CREATE_PROJECT_NOTES")
     @ApiImplicitParams({
-<<<<<<< HEAD
         @ApiImplicitParam(name = "projectName", value = "PROJECT_NAME", dataType = "String"),
         @ApiImplicitParam(name = "description", value = "PROJECT_DESC", dataType = "String")
-=======
-            @ApiImplicitParam(name = "projectName", value = "PROJECT_NAME", required = true, dataType = "String"),
-            @ApiImplicitParam(name = "description", value = "PROJECT_DESC", required = true, dataType = "String")
->>>>>>> d7af95f9
     })
     @PostMapping()
     @ResponseStatus(HttpStatus.CREATED)
@@ -106,17 +101,10 @@
      */
     @ApiOperation(value = "update", notes = "UPDATE_PROJECT_NOTES")
     @ApiImplicitParams({
-<<<<<<< HEAD
         @ApiImplicitParam(name = "code", value = "PROJECT_CODE", dataType = "Long", example = "123456"),
         @ApiImplicitParam(name = "projectName", value = "PROJECT_NAME", dataType = "String"),
         @ApiImplicitParam(name = "description", value = "PROJECT_DESC", dataType = "String"),
         @ApiImplicitParam(name = "userName", value = "USER_NAME", dataType = "String"),
-=======
-            @ApiImplicitParam(name = "projectId", value = "PROJECT_ID", required = true, dataType = "Int", example = "100"),
-            @ApiImplicitParam(name = "projectName", value = "PROJECT_NAME", required = true, dataType = "String"),
-            @ApiImplicitParam(name = "description", value = "PROJECT_DESC", dataType = "String"),
-            @ApiImplicitParam(name = "userName", value = "USER_NAME", required = true, dataType = "String"),
->>>>>>> d7af95f9
     })
     @PutMapping(value = "/{code}")
     @ResponseStatus(HttpStatus.OK)
@@ -140,11 +128,7 @@
      */
     @ApiOperation(value = "queryProjectByCode", notes = "QUERY_PROJECT_BY_ID_NOTES")
     @ApiImplicitParams({
-<<<<<<< HEAD
         @ApiImplicitParam(name = "code", value = "PROJECT_CODE", dataType = "Long", example = "123456")
-=======
-            @ApiImplicitParam(name = "projectId", value = "PROJECT_ID", required = true, dataType = "Int", example = "100")
->>>>>>> d7af95f9
     })
     @GetMapping(value = "/{code}")
     @ResponseStatus(HttpStatus.OK)
@@ -199,11 +183,7 @@
      */
     @ApiOperation(value = "delete", notes = "DELETE_PROJECT_BY_ID_NOTES")
     @ApiImplicitParams({
-<<<<<<< HEAD
         @ApiImplicitParam(name = "code", value = "PROJECT_CODE", dataType = "Long", example = "123456")
-=======
-            @ApiImplicitParam(name = "projectId", value = "PROJECT_ID", required = true, dataType = "Int", example = "100")
->>>>>>> d7af95f9
     })
     @DeleteMapping(value = "/{code}")
     @ResponseStatus(HttpStatus.OK)
@@ -224,11 +204,7 @@
      */
     @ApiOperation(value = "queryUnauthorizedProject", notes = "QUERY_UNAUTHORIZED_PROJECT_NOTES")
     @ApiImplicitParams({
-<<<<<<< HEAD
         @ApiImplicitParam(name = "userId", value = "USER_ID", dataType = "Int", example = "100")
-=======
-            @ApiImplicitParam(name = "userId", value = "USER_ID", required = true, dataType = "Int", example = "100")
->>>>>>> d7af95f9
     })
     @GetMapping(value = "/unauth")
     @ResponseStatus(HttpStatus.OK)
@@ -240,7 +216,6 @@
         return returnDataList(result);
     }
 
-
     /**
      * query authorized project
      *
@@ -250,11 +225,7 @@
      */
     @ApiOperation(value = "queryAuthorizedProject", notes = "QUERY_AUTHORIZED_PROJECT_NOTES")
     @ApiImplicitParams({
-<<<<<<< HEAD
         @ApiImplicitParam(name = "userId", value = "USER_ID", dataType = "Int", example = "100")
-=======
-            @ApiImplicitParam(name = "userId", value = "USER_ID", required = true, dataType = "Int", example = "100")
->>>>>>> d7af95f9
     })
     @GetMapping(value = "/authed")
     @ResponseStatus(HttpStatus.OK)
@@ -283,33 +254,6 @@
     }
 
     /**
-<<<<<<< HEAD
-=======
-     * import process definition
-     *
-     * @param loginUser   login user
-     * @param file        resource file
-     * @param projectName project name
-     * @return import result code
-     */
-
-    @ApiOperation(value = "importProcessDefinition", notes = "IMPORT_PROCESS_DEFINITION_NOTES")
-    @ApiImplicitParams({
-            @ApiImplicitParam(name = "file", value = "RESOURCE_FILE", required = true, dataType = "MultipartFile"),
-            @ApiImplicitParam(name = "projectName", value = "PROJECT_NAME", required = true, dataType = "String")
-    })
-    @PostMapping(value = "/import-definition")
-    @ApiException(IMPORT_PROCESS_DEFINE_ERROR)
-    @AccessLogAnnotation(ignoreRequestArgs = {"loginUser", "file"})
-    public Result importProcessDefinition(@ApiIgnore @RequestAttribute(value = Constants.SESSION_USER) User loginUser,
-                                          @RequestParam("file") MultipartFile file,
-                                          @RequestParam("projectName") String projectName) {
-        Map<String, Object> result = processDefinitionService.importProcessDefinition(loginUser, file, projectName);
-        return returnDataList(result);
-    }
-
-    /**
->>>>>>> d7af95f9
      * query all project list
      *
      * @param loginUser login user
