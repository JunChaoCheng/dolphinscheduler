--- conflicted
+++ resolved
@@ -78,7 +78,6 @@
      */
     @ApiOperation(value = "queryTaskListPaging", notes = "QUERY_TASK_INSTANCE_LIST_PAGING_NOTES")
     @ApiImplicitParams({
-<<<<<<< HEAD
         @ApiImplicitParam(name = "processInstanceId", value = "PROCESS_INSTANCE_ID", required = false, dataType = "Int", example = "100"),
         @ApiImplicitParam(name = "processInstanceName", value = "PROCESS_INSTANCE_NAME", required = false, type = "String"),
         @ApiImplicitParam(name = "searchVal", value = "SEARCH_VAL", type = "String"),
@@ -90,19 +89,6 @@
         @ApiImplicitParam(name = "endDate", value = "END_DATE", type = "String"),
         @ApiImplicitParam(name = "pageNo", value = "PAGE_NO", required = true, dataType = "Int", example = "1"),
         @ApiImplicitParam(name = "pageSize", value = "PAGE_SIZE", required = true, dataType = "Int", example = "20")
-=======
-            @ApiImplicitParam(name = "processInstanceId", value = "PROCESS_INSTANCE_ID", required = false, dataType = "Int", example = "100"),
-            @ApiImplicitParam(name = "processInstanceName", value = "PROCESS_INSTANCE_NAME", required = false, type = "String"),
-            @ApiImplicitParam(name = "searchVal", value = "SEARCH_VAL", type = "String"),
-            @ApiImplicitParam(name = "taskName", value = "TASK_NAME", type = "String"),
-            @ApiImplicitParam(name = "executorName", value = "EXECUTOR_NAME", type = "String"),
-            @ApiImplicitParam(name = "stateType", value = "EXECUTION_STATUS", type = "ExecutionStatus"),
-            @ApiImplicitParam(name = "host", value = "HOST", type = "String"),
-            @ApiImplicitParam(name = "startDate", value = "START_DATE", type = "String"),
-            @ApiImplicitParam(name = "endDate", value = "END_DATE", type = "String"),
-            @ApiImplicitParam(name = "pageNo", value = "PAGE_NO", required = true, dataType = "Int", example = "1"),
-            @ApiImplicitParam(name = "pageSize", value = "PAGE_SIZE", required = true, dataType = "Int", example = "20")
->>>>>>> d7af95f9
     })
     @GetMapping()
     @ResponseStatus(HttpStatus.OK)
@@ -121,22 +107,13 @@
                                       @RequestParam(value = "endDate", required = false) String endTime,
                                       @RequestParam("pageNo") Integer pageNo,
                                       @RequestParam("pageSize") Integer pageSize) {
-<<<<<<< HEAD
-
-=======
->>>>>>> d7af95f9
         Result result = checkPageParams(pageNo, pageSize);
         if (!result.checkResult()) {
             return result;
         }
         searchVal = ParameterUtils.handleEscapes(searchVal);
-<<<<<<< HEAD
         result = taskInstanceService.queryTaskListPaging(loginUser, projectCode, processInstanceId, processInstanceName,
                 taskName, executorName, startTime, endTime, searchVal, stateType, host, pageNo, pageSize);
-=======
-        result = taskInstanceService.queryTaskListPaging(
-                loginUser, projectName, processInstanceId, processInstanceName, taskName, executorName, startTime, endTime, searchVal, stateType, host, pageNo, pageSize);
->>>>>>> d7af95f9
         return result;
     }
 
