/*
 * Licensed to the Apache Software Foundation (ASF) under one or more
 * contributor license agreements.  See the NOTICE file distributed with
 * this work for additional information regarding copyright ownership.
 * The ASF licenses this file to You under the Apache License, Version 2.0
 * (the "License"); you may not use this file except in compliance with
 * the License.  You may obtain a copy of the License at
 *
 *    http://www.apache.org/licenses/LICENSE-2.0
 *
 * Unless required by applicable law or agreed to in writing, software
 * distributed under the License is distributed on an "AS IS" BASIS,
 * WITHOUT WARRANTIES OR CONDITIONS OF ANY KIND, either express or implied.
 * See the License for the specific language governing permissions and
 * limitations under the License.
 */
package org.apache.dolphinscheduler.api.service;

import com.alibaba.fastjson.JSON;
import com.alibaba.fastjson.JSONArray;
import com.alibaba.fastjson.JSONObject;
import org.apache.dolphinscheduler.api.ApiApplicationServer;
import org.apache.dolphinscheduler.api.dto.ProcessMeta;
import org.apache.dolphinscheduler.api.enums.Status;
import org.apache.dolphinscheduler.common.Constants;
import org.apache.dolphinscheduler.common.enums.*;
import org.apache.dolphinscheduler.common.utils.DateUtils;
import org.apache.dolphinscheduler.common.utils.FileUtils;
import org.apache.dolphinscheduler.common.utils.JSONUtils;
import org.apache.dolphinscheduler.dao.ProcessDao;
import org.apache.dolphinscheduler.dao.entity.*;
import org.apache.dolphinscheduler.dao.mapper.*;
import org.apache.dolphinscheduler.service.process.ProcessService;
import org.apache.http.entity.ContentType;
import org.json.JSONException;
import org.junit.Assert;
import org.junit.Test;
import org.junit.runner.RunWith;
import org.mockito.InjectMocks;
import org.mockito.Mock;
import org.mockito.Mockito;
import org.mockito.junit.MockitoJUnitRunner;
import org.skyscreamer.jsonassert.JSONAssert;
import org.slf4j.Logger;
import org.slf4j.LoggerFactory;
import org.springframework.boot.test.context.SpringBootTest;
import org.springframework.mock.web.MockMultipartFile;
import org.springframework.web.multipart.MultipartFile;

import java.io.File;
import java.io.FileInputStream;
import java.io.IOException;
import java.text.MessageFormat;
import java.util.*;

@RunWith(MockitoJUnitRunner.Silent.class)
@SpringBootTest(classes = ApiApplicationServer.class)
public class ProcessDefinitionServiceTest {
    private static final Logger logger = LoggerFactory.getLogger(ProcessDefinitionServiceTest.class);

    @InjectMocks
    ProcessDefinitionService processDefinitionService;

    @Mock
    private DataSourceMapper dataSourceMapper;

    @Mock
    private ProcessDefinitionMapper processDefineMapper;

    @Mock
    private ProjectMapper projectMapper;

    @Mock
    private ProjectService projectService;

    @Mock
    private ScheduleMapper scheduleMapper;

    @Mock
    private WorkerGroupMapper workerGroupMapper;

    @Mock
<<<<<<< HEAD
    private ProcessService processService;
=======
    private ProcessDao processDao;
>>>>>>> 95d62133

    private String sqlDependentJson = "{\"globalParams\":[]," +
            "\"tasks\":[{\"type\":\"SQL\",\"id\":\"tasks-27297\",\"name\":\"sql\"," +
            "\"params\":{\"type\":\"MYSQL\",\"datasource\":1,\"sql\":\"select * from test\"," +
            "\"udfs\":\"\",\"sqlType\":\"1\",\"title\":\"\",\"receivers\":\"\",\"receiversCc\":\"\",\"showType\":\"TABLE\"" +
            ",\"localParams\":[],\"connParams\":\"\"," +
            "\"preStatements\":[],\"postStatements\":[]}," +
            "\"description\":\"\",\"runFlag\":\"NORMAL\",\"dependence\":{},\"maxRetryTimes\":\"0\"," +
            "\"retryInterval\":\"1\",\"timeout\":{\"strategy\":\"\"," +
            "\"enable\":false},\"taskInstancePriority\":\"MEDIUM\",\"workerGroupId\":-1," +
            "\"preTasks\":[\"dependent\"]},{\"type\":\"DEPENDENT\",\"id\":\"tasks-33787\"," +
            "\"name\":\"dependent\",\"params\":{},\"description\":\"\",\"runFlag\":\"NORMAL\"," +
            "\"dependence\":{\"relation\":\"AND\",\"dependTaskList\":[{\"relation\":\"AND\"," +
            "\"dependItemList\":[{\"projectId\":2,\"definitionId\":46,\"depTasks\":\"ALL\"," +
            "\"cycle\":\"day\",\"dateValue\":\"today\"}]}]},\"maxRetryTimes\":\"0\",\"retryInterval\":\"1\"," +
            "\"timeout\":{\"strategy\":\"\",\"enable\":false},\"taskInstancePriority\":\"MEDIUM\"," +
            "\"workerGroupId\":-1,\"preTasks\":[]}],\"tenantId\":1,\"timeout\":0}";

    @Test
    public void queryProccessDefinitionList() throws Exception {
        String projectName = "project_test1";
        Mockito.when(projectMapper.queryByName(projectName)).thenReturn(getProject(projectName));

        Project project = getProject(projectName);
        User loginUser = new User();
        loginUser.setId(-1);
        loginUser.setUserType(UserType.GENERAL_USER);

        Map<String, Object> result = new HashMap<>(5);
        putMsg(result, Status.PROJECT_NOT_FOUNT, projectName);

        Mockito.when(projectService.checkProjectAndAuth(loginUser,project,projectName)).thenReturn(result);

        Map<String, Object> map = processDefinitionService.queryProccessDefinitionList(loginUser,"project_test1");
        Assert.assertEquals(Status.PROJECT_NOT_FOUNT, map.get(Constants.STATUS));
        logger.info(JSON.toJSONString(map));
    }

    @Test
    public void queryProcessDefinitionListPagingTest() throws Exception {
        String projectName = "project_test1";
        Mockito.when(projectMapper.queryByName(projectName)).thenReturn(getProject(projectName));

        Project project = getProject(projectName);

        User loginUser = new User();
        loginUser.setId(-1);
        loginUser.setUserType(UserType.GENERAL_USER);

        Map<String, Object> result = new HashMap<>(5);
        putMsg(result, Status.PROJECT_NOT_FOUNT, projectName);

        Mockito.when(projectService.checkProjectAndAuth(loginUser,project,projectName)).thenReturn(result);

        Map<String, Object> map = processDefinitionService.queryProcessDefinitionListPaging(loginUser, "project_test1", "",1, 5,0);

        Assert.assertEquals(Status.PROJECT_NOT_FOUNT, map.get(Constants.STATUS));
        logger.info(JSON.toJSONString(map));
    }

    @Test
    public void deleteProcessDefinitionByIdTest() throws Exception {
        String projectName = "project_test1";
        Mockito.when(projectMapper.queryByName(projectName)).thenReturn(getProject(projectName));

        Project project = getProject(projectName);
        User loginUser = new User();
        loginUser.setId(-1);
        loginUser.setUserType(UserType.GENERAL_USER);

        Map<String, Object> result = new HashMap<>(5);
        putMsg(result, Status.PROJECT_NOT_FOUNT, projectName);
        Mockito.when(projectService.checkProjectAndAuth(loginUser,project,projectName)).thenReturn(result);

        Map<String, Object> map = processDefinitionService.deleteProcessDefinitionById(loginUser, "project_test1", 6);

        Assert.assertEquals(Status.PROJECT_NOT_FOUNT, map.get(Constants.STATUS));
        logger.info(JSON.toJSONString(map));
    }

    /**
     * add datasource param and dependent when export process
     * @throws JSONException
     */
    @Test
    public void testAddTaskNodeSpecialParam() throws JSONException {

        Mockito.when(dataSourceMapper.selectById(1)).thenReturn(getDataSource());
        Mockito.when(processDefineMapper.queryByDefineId(2)).thenReturn(getProcessDefinition());

        String corSqlDependentJson = processDefinitionService.addExportTaskNodeSpecialParam(sqlDependentJson);

        JSONAssert.assertEquals(sqlDependentJson,corSqlDependentJson,false);

    }

    @Test
    public void testExportProcessMetaDataStr() {
        Mockito.when(scheduleMapper.queryByProcessDefinitionId(46)).thenReturn(getSchedulerList());
        Mockito.when(workerGroupMapper.selectById(-1)).thenReturn(null);

        ProcessDefinition processDefinition = getProcessDefinition();
        processDefinition.setProcessDefinitionJson(sqlDependentJson);

        String exportProcessMetaDataStr = processDefinitionService.exportProcessMetaDataStr(46, processDefinition);
        Assert.assertNotEquals(sqlDependentJson,exportProcessMetaDataStr);
    }

    @Test
    public void testAddExportTaskNodeSpecialParam() throws JSONException {
        String shellJson = "{\"globalParams\":[],\"tasks\":[{\"id\":\"tasks-9527\",\"name\":\"shell-1\"," +
                "\"params\":{\"resourceList\":[],\"localParams\":[],\"rawScript\":\"#!/bin/bash\\necho \\\"shell-1\\\"\"}," +
                "\"description\":\"\",\"runFlag\":\"NORMAL\",\"dependence\":{},\"maxRetryTimes\":\"0\",\"retryInterval\":\"1\"," +
                "\"timeout\":{\"strategy\":\"\",\"interval\":1,\"enable\":false},\"taskInstancePriority\":\"MEDIUM\"," +
                "\"workerGroupId\":-1,\"preTasks\":[]}],\"tenantId\":1,\"timeout\":0}";

        String resultStr = processDefinitionService.addExportTaskNodeSpecialParam(shellJson);
        JSONAssert.assertEquals(shellJson, resultStr, false);
    }

    @Test
    public void testImportProcessSchedule() {
        User loginUser = new User();
        loginUser.setId(1);
        loginUser.setUserType(UserType.GENERAL_USER);

        String currentProjectName = "test";
        String processDefinitionName = "test_process";
        Integer processDefinitionId = 1;
        Schedule schedule = getSchedule();

        ProcessMeta processMeta = getProcessMeta();

        int insertFlag = processDefinitionService.importProcessSchedule(loginUser, currentProjectName, processMeta,
                processDefinitionName, processDefinitionId);
        Assert.assertEquals(0, insertFlag);

        ProcessMeta processMetaCron = new ProcessMeta();
        processMetaCron.setScheduleCrontab(schedule.getCrontab());

        int insertFlagCron = processDefinitionService.importProcessSchedule(loginUser, currentProjectName, processMetaCron,
                processDefinitionName, processDefinitionId);
        Assert.assertEquals(0, insertFlagCron);

        WorkerGroup workerGroup = new WorkerGroup();
        workerGroup.setName("ds-test-workergroup");
        workerGroup.setId(2);
        List<WorkerGroup> workerGroups = new ArrayList<>();
        workerGroups.add(workerGroup);
        Mockito.when(workerGroupMapper.queryWorkerGroupByName("ds-test")).thenReturn(workerGroups);

        processMetaCron.setScheduleWorkerGroupName("ds-test");
        int insertFlagWorker = processDefinitionService.importProcessSchedule(loginUser, currentProjectName, processMetaCron,
                processDefinitionName, processDefinitionId);
        Assert.assertEquals(0, insertFlagWorker);

        Mockito.when(workerGroupMapper.queryWorkerGroupByName("ds-test")).thenReturn(null);
        int workerNullFlag = processDefinitionService.importProcessSchedule(loginUser, currentProjectName, processMetaCron,
                processDefinitionName, processDefinitionId);
        Assert.assertEquals(0, workerNullFlag);


    }

    /**
     * import sub process test
     */
    @Test
    public void testImportSubProcess() {

        User loginUser = new User();
        loginUser.setId(1);
        loginUser.setUserType(UserType.ADMIN_USER);

        Project testProject = getProject("test");

        //Recursive subprocess sub2 process in sub1 process and sub1process in top process
        String topProcessJson = "{\"globalParams\":[]," +
                "\"tasks\":[{\"type\":\"SHELL\",\"id\":\"tasks-38634\",\"name\":\"shell1\"," +
                "\"params\":{\"resourceList\":[],\"localParams\":[],\"rawScript\":\"#!/bin/bash\\necho \\\"shell-1\\\"\"}," +
                "\"description\":\"\",\"runFlag\":\"NORMAL\",\"dependence\":{},\"maxRetryTimes\":\"0\"," +
                "\"retryInterval\":\"1\",\"timeout\":{\"strategy\":\"\",\"interval\":null,\"enable\":false}," +
                "\"taskInstancePriority\":\"MEDIUM\",\"workerGroupId\":-1,\"preTasks\":[]}," +
                "{\"type\":\"SUB_PROCESS\",\"id\":\"tasks-44207\",\"name\":\"shell-4\"," +
                "\"params\":{\"processDefinitionId\":39},\"description\":\"\",\"runFlag\":\"NORMAL\"," +
                "\"dependence\":{},\"timeout\":{\"strategy\":\"\",\"interval\":null,\"enable\":false}," +
                "\"taskInstancePriority\":\"MEDIUM\",\"workerGroupId\":-1," +
                "\"preTasks\":[\"shell1\"]}],\"tenantId\":1,\"timeout\":0}";

        String sub1ProcessJson = "{\"globalParams\":[],\"tasks\":[{\"type\":\"SHELL\",\"id\":\"tasks-84090\"," +
                "\"name\":\"shell-4\",\"params\":{\"resourceList\":[],\"localParams\":[],\"rawScript\":\"#!/bin/bash\\necho \\\"shell-4\\\"\"}," +
                "\"description\":\"\",\"runFlag\":\"NORMAL\",\"dependence\":{},\"maxRetryTimes\":\"0\"," +
                "\"retryInterval\":\"1\",\"timeout\":{\"strategy\":\"\",\"interval\":null,\"enable\":false}," +
                "\"taskInstancePriority\":\"MEDIUM\",\"workerGroupId\":-1,\"preTasks\":[]},{\"type\":\"SUB_PROCESS\"," +
                "\"id\":\"tasks-87364\",\"name\":\"shell-5\"," +
                "\"params\":{\"processDefinitionId\":46},\"description\":\"\",\"runFlag\":\"NORMAL\",\"dependence\":{}," +
                "\"timeout\":{\"strategy\":\"\",\"interval\":null,\"enable\":false},\"taskInstancePriority\":\"MEDIUM\"," +
                "\"workerGroupId\":-1,\"preTasks\":[\"shell-4\"]}],\"tenantId\":1,\"timeout\":0}";

        String sub2ProcessJson = "{\"globalParams\":[]," +
                "\"tasks\":[{\"type\":\"SHELL\",\"id\":\"tasks-52423\",\"name\":\"shell-5\"," +
                "\"params\":{\"resourceList\":[],\"localParams\":[],\"rawScript\":\"echo \\\"shell-5\\\"\"},\"description\":\"\"," +
                "\"runFlag\":\"NORMAL\",\"dependence\":{},\"maxRetryTimes\":\"0\",\"retryInterval\":\"1\"," +
                "\"timeout\":{\"strategy\":\"\",\"interval\":null,\"enable\":false},\"taskInstancePriority\":\"MEDIUM\",\"workerGroupId\":-1," +
                "\"preTasks\":[]}],\"tenantId\":1,\"timeout\":0}";


        JSONObject jsonObject = JSONUtils.parseObject(topProcessJson);
        JSONArray jsonArray = (JSONArray) jsonObject.get("tasks");

        String originSubJson = jsonArray.toString();

        Map<Integer, Integer> subProcessIdMap = new HashMap<>(20);

        ProcessDefinition shellDefinition1 = new ProcessDefinition();
        shellDefinition1.setId(39);
        shellDefinition1.setName("shell-4");
        shellDefinition1.setProjectId(2);
        shellDefinition1.setProcessDefinitionJson(sub1ProcessJson);

        ProcessDefinition shellDefinition2 = new ProcessDefinition();
        shellDefinition2.setId(46);
        shellDefinition2.setName("shell-5");
        shellDefinition2.setProjectId(2);
        shellDefinition2.setProcessDefinitionJson(sub2ProcessJson);

        Mockito.when(processDefineMapper.queryByDefineId(39)).thenReturn(shellDefinition1);
        Mockito.when(processDefineMapper.queryByDefineId(46)).thenReturn(shellDefinition2);
        Mockito.when(processDefineMapper.queryByDefineName(testProject.getId(), "shell-5")).thenReturn(null);
        Mockito.when(processDefineMapper.queryByDefineName(testProject.getId(), "shell-4")).thenReturn(null);
        Mockito.when(processDefineMapper.queryByDefineName(testProject.getId(), "testProject")).thenReturn(shellDefinition2);

        processDefinitionService.importSubProcess(loginUser,testProject,jsonArray,subProcessIdMap);

        String correctSubJson = jsonArray.toString();

        Assert.assertEquals(originSubJson, correctSubJson);

    }

    @Test
    public void testImportProcessDefinitionById() throws IOException {

        String processJson = "{\"projectName\":\"testProject\",\"processDefinitionName\":\"shell-4\"," +
                "\"processDefinitionJson\":\"{\\\"tenantId\\\":1,\\\"globalParams\\\":[]," +
                "\\\"tasks\\\":[{\\\"workerGroupId\\\":-1,\\\"description\\\":\\\"\\\",\\\"runFlag\\\":\\\"NORMAL\\\"," +
                "\\\"type\\\":\\\"SHELL\\\",\\\"params\\\":{\\\"rawScript\\\":\\\"#!/bin/bash\\\\necho \\\\\\\"shell-4\\\\\\\"\\\"," +
                "\\\"localParams\\\":[],\\\"resourceList\\\":[]},\\\"timeout\\\":{\\\"enable\\\":false,\\\"strategy\\\":\\\"\\\"}," +
                "\\\"maxRetryTimes\\\":\\\"0\\\",\\\"taskInstancePriority\\\":\\\"MEDIUM\\\",\\\"name\\\":\\\"shell-4\\\"," +
                "\\\"dependence\\\":{},\\\"retryInterval\\\":\\\"1\\\",\\\"preTasks\\\":[],\\\"id\\\":\\\"tasks-84090\\\"}," +
                "{\\\"taskInstancePriority\\\":\\\"MEDIUM\\\",\\\"name\\\":\\\"shell-5\\\",\\\"workerGroupId\\\":-1," +
                "\\\"description\\\":\\\"\\\",\\\"dependence\\\":{},\\\"preTasks\\\":[\\\"shell-4\\\"],\\\"id\\\":\\\"tasks-87364\\\"," +
                "\\\"runFlag\\\":\\\"NORMAL\\\",\\\"type\\\":\\\"SUB_PROCESS\\\",\\\"params\\\":{\\\"processDefinitionId\\\":46}," +
                "\\\"timeout\\\":{\\\"enable\\\":false,\\\"strategy\\\":\\\"\\\"}}],\\\"timeout\\\":0}\"," +
                "\"processDefinitionDescription\":\"\",\"processDefinitionLocations\":\"{\\\"tasks-84090\\\":{\\\"name\\\":\\\"shell-4\\\"," +
                "\\\"targetarr\\\":\\\"\\\",\\\"x\\\":128,\\\"y\\\":114},\\\"tasks-87364\\\":{\\\"name\\\":\\\"shell-5\\\"," +
                "\\\"targetarr\\\":\\\"tasks-84090\\\",\\\"x\\\":266,\\\"y\\\":115}}\"," +
                "\"processDefinitionConnects\":\"[{\\\"endPointSourceId\\\":\\\"tasks-84090\\\"," +
                "\\\"endPointTargetId\\\":\\\"tasks-87364\\\"}]\"}";

        String subProcessJson = "{\"globalParams\":[]," +
                "\"tasks\":[{\"type\":\"SHELL\",\"id\":\"tasks-52423\",\"name\":\"shell-5\"," +
                "\"params\":{\"resourceList\":[],\"localParams\":[],\"rawScript\":\"echo \\\"shell-5\\\"\"},\"description\":\"\"," +
                "\"runFlag\":\"NORMAL\",\"dependence\":{},\"maxRetryTimes\":\"0\",\"retryInterval\":\"1\"," +
                "\"timeout\":{\"strategy\":\"\",\"interval\":null,\"enable\":false},\"taskInstancePriority\":\"MEDIUM\",\"workerGroupId\":-1," +
                "\"preTasks\":[]}],\"tenantId\":1,\"timeout\":0}";

        FileUtils.writeStringToFile(new File("/tmp/task.json"),processJson);

        File file = new File("/tmp/task.json");

        FileInputStream fileInputStream = new FileInputStream("/tmp/task.json");

        MultipartFile multipartFile = new MockMultipartFile(file.getName(), file.getName(),
                ContentType.APPLICATION_OCTET_STREAM.toString(), fileInputStream);

        User loginUser = new User();
        loginUser.setId(1);
        loginUser.setUserType(UserType.ADMIN_USER);

        String currentProjectName = "testProject";
        Map<String, Object> result = new HashMap<>(5);
        putMsg(result, Status.SUCCESS, currentProjectName);

        ProcessDefinition shellDefinition2 = new ProcessDefinition();
        shellDefinition2.setId(46);
        shellDefinition2.setName("shell-5");
        shellDefinition2.setProjectId(2);
        shellDefinition2.setProcessDefinitionJson(subProcessJson);

        Mockito.when(projectMapper.queryByName(currentProjectName)).thenReturn(getProject(currentProjectName));
        Mockito.when(projectService.checkProjectAndAuth(loginUser, getProject(currentProjectName), currentProjectName)).thenReturn(result);
        Mockito.when(processDefineMapper.queryByDefineId(46)).thenReturn(shellDefinition2);

        //import process
        Map<String, Object> importProcessResult = processDefinitionService.importProcessDefinition(loginUser, multipartFile, currentProjectName);

        Assert.assertEquals(Status.SUCCESS, importProcessResult.get(Constants.STATUS));

        boolean delete = file.delete();

        Assert.assertTrue(delete);

        String processMetaJson = "";
        improssProcessCheckData(file, loginUser, currentProjectName, processMetaJson);

        processMetaJson = "{\"scheduleWorkerGroupId\":-1}";
        improssProcessCheckData(file, loginUser, currentProjectName, processMetaJson);

        processMetaJson = "{\"scheduleWorkerGroupId\":-1,\"projectName\":\"test\"}";
        improssProcessCheckData(file, loginUser, currentProjectName, processMetaJson);

        processMetaJson = "{\"scheduleWorkerGroupId\":-1,\"projectName\":\"test\",\"processDefinitionName\":\"test_definition\"}";
        improssProcessCheckData(file, loginUser, currentProjectName, processMetaJson);


    }

    /**
     * check import process metadata
     * @param file file
     * @param loginUser login user
     * @param currentProjectName current project name
     * @param processMetaJson process meta json
     * @throws IOException IO exception
     */
    private void improssProcessCheckData(File file, User loginUser, String currentProjectName, String processMetaJson) throws IOException {
        //check null
        FileUtils.writeStringToFile(new File("/tmp/task.json"),processMetaJson);

        File fileEmpty = new File("/tmp/task.json");

        FileInputStream fileEmptyInputStream = new FileInputStream("/tmp/task.json");

        MultipartFile multiFileEmpty = new MockMultipartFile(fileEmpty.getName(), fileEmpty.getName(),
                ContentType.APPLICATION_OCTET_STREAM.toString(), fileEmptyInputStream);

        Map<String, Object> resEmptyProcess = processDefinitionService.importProcessDefinition(loginUser, multiFileEmpty, currentProjectName);

        Assert.assertEquals(Status.DATA_IS_NULL, resEmptyProcess.get(Constants.STATUS));

        boolean deleteFlag = file.delete();

        Assert.assertTrue(deleteFlag);
    }

    @Test
    public void testUpdateProcessDefinition () {
        User loginUser = new User();
        loginUser.setId(1);
        loginUser.setUserType(UserType.ADMIN_USER);

        Map<String, Object> result = new HashMap<>(5);
        putMsg(result, Status.SUCCESS);

        String projectName = "project_test1";
        Project project = getProject(projectName);

        Mockito.when(projectMapper.queryByName(projectName)).thenReturn(getProject(projectName));
        Mockito.when(projectService.checkProjectAndAuth(loginUser, project, projectName)).thenReturn(result);
<<<<<<< HEAD
        Mockito.when(processService.findProcessDefineById(1)).thenReturn(getProcessDefinition());
=======
        Mockito.when(processDao.findProcessDefineById(1)).thenReturn(getProcessDefinition());
>>>>>>> 95d62133

        Map<String, Object> updateResult = processDefinitionService.updateProcessDefinition(loginUser, projectName, 1, "test",
                sqlDependentJson, "", "", "");

        Assert.assertEquals(Status.UPDATE_PROCESS_DEFINITION_ERROR, updateResult.get(Constants.STATUS));
    }

    /**
     * get mock datasource
     * @return DataSource
     */
    private DataSource getDataSource(){
        DataSource dataSource = new DataSource();
        dataSource.setId(2);
        dataSource.setName("test");
        return  dataSource;
    }

    /**
     * get mock processDefinition
     * @return ProcessDefinition
     */
    private ProcessDefinition getProcessDefinition(){
        ProcessDefinition processDefinition = new ProcessDefinition();
        processDefinition.setId(46);
        processDefinition.setName("testProject");
        processDefinition.setProjectId(2);
        processDefinition.setTenantId(1);
        processDefinition.setDescription("");
        return  processDefinition;
    }

    /**
     * get mock Project
     * @param projectName projectName
     * @return Project
     */
    private Project getProject(String projectName){
        Project project = new Project();
        project.setId(1);
        project.setName(projectName);
        project.setUserId(1);
        return  project;
    }

    /**
     * get mock schedule
     * @return schedule
     */
    private Schedule getSchedule() {
        Date date = new Date();
        Schedule schedule = new Schedule();
        schedule.setId(46);
        schedule.setProcessDefinitionId(1);
        schedule.setStartTime(date);
        schedule.setEndTime(date);
        schedule.setCrontab("0 0 5 * * ? *");
        schedule.setFailureStrategy(FailureStrategy.END);
        schedule.setUserId(1);
        schedule.setReleaseState(ReleaseState.OFFLINE);
        schedule.setProcessInstancePriority(Priority.MEDIUM);
        schedule.setWarningType(WarningType.NONE);
        schedule.setWarningGroupId(1);
        schedule.setWorkerGroupId(-1);
        return schedule;
    }

    /**
     * get mock processMeta
     * @return processMeta
     */
    private ProcessMeta getProcessMeta() {
        ProcessMeta processMeta = new ProcessMeta();
        Schedule schedule = getSchedule();
        processMeta.setScheduleCrontab(schedule.getCrontab());
        processMeta.setScheduleStartTime(DateUtils.dateToString(schedule.getStartTime()));
        processMeta.setScheduleEndTime(DateUtils.dateToString(schedule.getEndTime()));
        processMeta.setScheduleWarningType(String.valueOf(schedule.getWarningType()));
        processMeta.setScheduleWarningGroupId(schedule.getWarningGroupId());
        processMeta.setScheduleFailureStrategy(String.valueOf(schedule.getFailureStrategy()));
        processMeta.setScheduleReleaseState(String.valueOf(schedule.getReleaseState()));
        processMeta.setScheduleProcessInstancePriority(String.valueOf(schedule.getProcessInstancePriority()));
        processMeta.setScheduleWorkerGroupId(schedule.getWorkerGroupId());
        processMeta.setScheduleWorkerGroupName("workgroup1");
        return processMeta;
    }

    private List<Schedule> getSchedulerList() {
        List<Schedule> scheduleList = new ArrayList<>();
        scheduleList.add(getSchedule());
        return scheduleList;
    }

    private void putMsg(Map<String, Object> result, Status status, Object... statusParams) {
        result.put(Constants.STATUS, status);
        if (statusParams != null && statusParams.length > 0) {
            result.put(Constants.MSG, MessageFormat.format(status.getMsg(), statusParams));
        } else {
            result.put(Constants.MSG, status.getMsg());
        }
    }
}<|MERGE_RESOLUTION|>--- conflicted
+++ resolved
@@ -80,11 +80,7 @@
     private WorkerGroupMapper workerGroupMapper;
 
     @Mock
-<<<<<<< HEAD
     private ProcessService processService;
-=======
-    private ProcessDao processDao;
->>>>>>> 95d62133
 
     private String sqlDependentJson = "{\"globalParams\":[]," +
             "\"tasks\":[{\"type\":\"SQL\",\"id\":\"tasks-27297\",\"name\":\"sql\"," +
@@ -445,11 +441,7 @@
 
         Mockito.when(projectMapper.queryByName(projectName)).thenReturn(getProject(projectName));
         Mockito.when(projectService.checkProjectAndAuth(loginUser, project, projectName)).thenReturn(result);
-<<<<<<< HEAD
         Mockito.when(processService.findProcessDefineById(1)).thenReturn(getProcessDefinition());
-=======
-        Mockito.when(processDao.findProcessDefineById(1)).thenReturn(getProcessDefinition());
->>>>>>> 95d62133
 
         Map<String, Object> updateResult = processDefinitionService.updateProcessDefinition(loginUser, projectName, 1, "test",
                 sqlDependentJson, "", "", "");
