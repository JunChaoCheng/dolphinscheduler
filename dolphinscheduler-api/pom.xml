<?xml version="1.0" encoding="UTF-8"?>
<!--
  ~ Licensed to the Apache Software Foundation (ASF) under one or more
  ~ contributor license agreements.  See the NOTICE file distributed with
  ~ this work for additional information regarding copyright ownership.
  ~ The ASF licenses this file to You under the Apache License, Version 2.0
  ~ (the "License"); you may not use this file except in compliance with
  ~ the License.  You may obtain a copy of the License at
  ~
  ~     http://www.apache.org/licenses/LICENSE-2.0
  ~
  ~ Unless required by applicable law or agreed to in writing, software
  ~ distributed under the License is distributed on an "AS IS" BASIS,
  ~ WITHOUT WARRANTIES OR CONDITIONS OF ANY KIND, either express or implied.
  ~ See the License for the specific language governing permissions and
  ~ limitations under the License.
  -->

<project xmlns="http://maven.apache.org/POM/4.0.0" xmlns:xsi="http://www.w3.org/2001/XMLSchema-instance" xsi:schemaLocation="http://maven.apache.org/POM/4.0.0 http://maven.apache.org/xsd/maven-4.0.0.xsd">
  <modelVersion>4.0.0</modelVersion>
  <parent>
    <groupId>org.apache.dolphinscheduler</groupId>
    <artifactId>dolphinscheduler</artifactId>
    <version>1.2.1-SNAPSHOT</version>
  </parent>
  <artifactId>dolphinscheduler-api</artifactId>
  <name>${project.artifactId}</name>
  <packaging>jar</packaging>

  <properties>
    <jasper-runtime.version>5.5.23</jasper-runtime.version>
    <servlet-api.version>2.5</servlet-api.version>
    <swagger.version>1.9.3</swagger.version>
    <springfox.version>2.9.2</springfox.version>
  </properties>

  <dependencies>
    <dependency>
      <groupId>org.apache.dolphinscheduler</groupId>
      <artifactId>dolphinscheduler-alert</artifactId>
    </dependency>

    <dependency>
      <groupId>org.apache.dolphinscheduler</groupId>
      <artifactId>dolphinscheduler-server</artifactId>
      <exclusions>
        <exclusion>
          <groupId>io.netty</groupId>
          <artifactId>netty</artifactId>
        </exclusion>
        <exclusion>
          <groupId>io.netty</groupId>
          <artifactId>netty-all</artifactId>
        </exclusion>
        <exclusion>
          <groupId>com.google</groupId>
          <artifactId>netty</artifactId>
        </exclusion>
        <exclusion>
          <artifactId>leveldbjni-all</artifactId>
          <groupId>org.fusesource.leveldbjni</groupId>
        </exclusion>
        <exclusion>
          <artifactId>protobuf-java</artifactId>
          <groupId>com.google.protobuf</groupId>
        </exclusion>
      </exclusions>
    </dependency>

    <!--springboot-->
    <dependency>
      <groupId>org.springframework.boot</groupId>
      <artifactId>spring-boot-starter-web</artifactId>
      <exclusions>
        <exclusion>
          <groupId>org.springframework.boot</groupId>
          <artifactId>spring-boot-starter-tomcat</artifactId>
        </exclusion>
        <exclusion>
          <artifactId>log4j-to-slf4j</artifactId>
          <groupId>org.apache.logging.log4j</groupId>
        </exclusion>
      </exclusions>
    </dependency>

    <!-- use jetty -->
    <dependency>
      <groupId>org.springframework.boot</groupId>
      <artifactId>spring-boot-starter-jetty</artifactId>
      <exclusions>
        <exclusion>
          <groupId>org.eclipse.jetty.websocket</groupId>
          <artifactId>javax-websocket-server-impl</artifactId>
        </exclusion>
        <exclusion>
          <groupId>org.eclipse.jetty.websocket</groupId>
          <artifactId>websocket-server</artifactId>
        </exclusion>
      </exclusions>
    </dependency>



    <dependency>
      <groupId>org.springframework.boot</groupId>
      <artifactId>spring-boot-starter-aop</artifactId>
      <exclusions>
        <exclusion>
          <groupId>org.springframework.boot</groupId>
          <artifactId>spring-boot-starter</artifactId>
        </exclusion>
      </exclusions>
    </dependency>

    <dependency>
      <groupId>org.springframework</groupId>
      <artifactId>spring-context</artifactId>
    </dependency>

    <dependency>
<<<<<<< HEAD
      <groupId>com.alibaba</groupId>
      <artifactId>fastjson</artifactId>
=======
      <groupId>org.apache.httpcomponents</groupId>
      <artifactId>httpcore</artifactId>
    </dependency>

    <dependency>
      <groupId>org.apache.httpcomponents</groupId>
      <artifactId>httpclient</artifactId>
    </dependency>

    <dependency>
      <groupId>com.fasterxml.jackson.core</groupId>
      <artifactId>jackson-annotations</artifactId>
    </dependency>

    <dependency>
      <groupId>com.fasterxml.jackson.core</groupId>
      <artifactId>jackson-databind</artifactId>
    </dependency>

    <dependency>
      <groupId>com.fasterxml.jackson.core</groupId>
      <artifactId>jackson-core</artifactId>
>>>>>>> c60b7b77
    </dependency>

    <dependency>
      <groupId>commons-collections</groupId>
      <artifactId>commons-collections</artifactId>
    </dependency>

    <dependency>
      <groupId>commons-collections</groupId>
      <artifactId>commons-collections</artifactId>
    </dependency>

    <dependency>
      <groupId>org.quartz-scheduler</groupId>
      <artifactId>quartz</artifactId>
      <exclusions>
        <exclusion>
          <artifactId>c3p0</artifactId>
          <groupId>c3p0</groupId>
        </exclusion>
      </exclusions>
    </dependency>

    <dependency>
      <groupId>org.quartz-scheduler</groupId>
      <artifactId>quartz-jobs</artifactId>
    </dependency>

    <dependency>
      <groupId>io.springfox</groupId>
      <artifactId>springfox-swagger2</artifactId>
<<<<<<< HEAD
=======
      <version>${springfox.version}</version>
>>>>>>> c60b7b77
    </dependency>

    <dependency>
      <groupId>io.springfox</groupId>
      <artifactId>springfox-swagger-ui</artifactId>
<<<<<<< HEAD
=======
      <version>${springfox.version}</version>
>>>>>>> c60b7b77
    </dependency>

    <dependency>
      <groupId>com.github.xiaoymin</groupId>
      <artifactId>swagger-bootstrap-ui</artifactId>
<<<<<<< HEAD
=======
      <version>${swagger.version}</version>
>>>>>>> c60b7b77
    </dependency>

    <dependency>
      <groupId>org.apache.dolphinscheduler</groupId>
      <artifactId>dolphinscheduler-rpc</artifactId>
    </dependency>

    <dependency>
      <groupId>org.apache.curator</groupId>
      <artifactId>curator-framework</artifactId>
    </dependency>

    <dependency>
      <groupId>org.apache.curator</groupId>
      <artifactId>curator-recipes</artifactId>
    </dependency>

    <!-- hadoop -->
    <dependency>
      <groupId>org.apache.hadoop</groupId>
      <artifactId>hadoop-common</artifactId>
    </dependency>

    <dependency>
      <groupId>org.apache.hadoop</groupId>
      <artifactId>hadoop-client</artifactId>
    </dependency>

    <dependency>
      <groupId>org.apache.hadoop</groupId>
      <artifactId>hadoop-hdfs</artifactId>
    </dependency>

    <dependency>
      <groupId>org.apache.hadoop</groupId>
      <artifactId>hadoop-yarn-common</artifactId>
    </dependency>

    <dependency>
      <groupId>org.apache.hadoop</groupId>
      <artifactId>hadoop-aws</artifactId>
    </dependency>

    <dependency>
      <groupId>tomcat</groupId>
      <artifactId>jasper-runtime</artifactId>
      <version>${jasper-runtime.version}</version>
    </dependency>

    <dependency>
      <groupId>javax.servlet</groupId>
      <artifactId>servlet-api</artifactId>
      <version>${servlet-api.version}</version>
    </dependency>

    <!-- just for test -->
    <dependency>
      <groupId>org.springframework.boot</groupId>
      <artifactId>spring-boot-starter-test</artifactId>
      <scope>test</scope>
      <exclusions>
        <exclusion>
          <groupId>org.ow2.asm</groupId>
          <artifactId>asm</artifactId>
        </exclusion>
        <exclusion>
          <groupId>org.springframework.boot</groupId>
          <artifactId>spring-boot</artifactId>
        </exclusion>
        <exclusion>
          <groupId>org.springframework.boot</groupId>
          <artifactId>spring-boot-autoconfigure</artifactId>
        </exclusion>
      </exclusions>
    </dependency>

    <dependency>
      <groupId>junit</groupId>
      <artifactId>junit</artifactId>
      <scope>test</scope>
    </dependency>

    <!-- just for test -->
    <dependency>
      <groupId>org.springframework.boot</groupId>
      <artifactId>spring-boot-starter-test</artifactId>
      <scope>test</scope>
      <exclusions>
        <exclusion>
          <groupId>org.ow2.asm</groupId>
          <artifactId>asm</artifactId>
        </exclusion>
        <exclusion>
          <groupId>org.springframework.boot</groupId>
          <artifactId>spring-boot</artifactId>
        </exclusion>
        <exclusion>
          <groupId>org.springframework.boot</groupId>
          <artifactId>spring-boot-autoconfigure</artifactId>
        </exclusion>
      </exclusions>
    </dependency>

    <dependency>
      <groupId>junit</groupId>
      <artifactId>junit</artifactId>
      <scope>test</scope>
    </dependency>

    <dependency>
      <groupId>org.powermock</groupId>
      <artifactId>powermock-module-junit4</artifactId>
      <scope>test</scope>
    </dependency>

    <dependency>
      <groupId>org.powermock</groupId>
      <artifactId>powermock-api-mockito2</artifactId>
      <scope>test</scope>
      <exclusions>
        <exclusion>
          <groupId>org.mockito</groupId>
          <artifactId>mockito-core</artifactId>
        </exclusion>
      </exclusions>
    </dependency>

  </dependencies>
</project><|MERGE_RESOLUTION|>--- conflicted
+++ resolved
@@ -118,33 +118,33 @@
     </dependency>
 
     <dependency>
-<<<<<<< HEAD
+      <groupId>org.apache.httpcomponents</groupId>
+      <artifactId>httpcore</artifactId>
+    </dependency>
+
+    <dependency>
+      <groupId>org.apache.httpcomponents</groupId>
+      <artifactId>httpclient</artifactId>
+    </dependency>
+
+    <dependency>
+      <groupId>com.fasterxml.jackson.core</groupId>
+      <artifactId>jackson-annotations</artifactId>
+    </dependency>
+
+    <dependency>
+      <groupId>com.fasterxml.jackson.core</groupId>
+      <artifactId>jackson-databind</artifactId>
+    </dependency>
+
+    <dependency>
+      <groupId>com.fasterxml.jackson.core</groupId>
+      <artifactId>jackson-core</artifactId>
+    </dependency>
+
+    <dependency>
       <groupId>com.alibaba</groupId>
       <artifactId>fastjson</artifactId>
-=======
-      <groupId>org.apache.httpcomponents</groupId>
-      <artifactId>httpcore</artifactId>
-    </dependency>
-
-    <dependency>
-      <groupId>org.apache.httpcomponents</groupId>
-      <artifactId>httpclient</artifactId>
-    </dependency>
-
-    <dependency>
-      <groupId>com.fasterxml.jackson.core</groupId>
-      <artifactId>jackson-annotations</artifactId>
-    </dependency>
-
-    <dependency>
-      <groupId>com.fasterxml.jackson.core</groupId>
-      <artifactId>jackson-databind</artifactId>
-    </dependency>
-
-    <dependency>
-      <groupId>com.fasterxml.jackson.core</groupId>
-      <artifactId>jackson-core</artifactId>
->>>>>>> c60b7b77
     </dependency>
 
     <dependency>
@@ -153,11 +153,6 @@
     </dependency>
 
     <dependency>
-      <groupId>commons-collections</groupId>
-      <artifactId>commons-collections</artifactId>
-    </dependency>
-
-    <dependency>
       <groupId>org.quartz-scheduler</groupId>
       <artifactId>quartz</artifactId>
       <exclusions>
@@ -176,28 +171,19 @@
     <dependency>
       <groupId>io.springfox</groupId>
       <artifactId>springfox-swagger2</artifactId>
-<<<<<<< HEAD
-=======
       <version>${springfox.version}</version>
->>>>>>> c60b7b77
     </dependency>
 
     <dependency>
       <groupId>io.springfox</groupId>
       <artifactId>springfox-swagger-ui</artifactId>
-<<<<<<< HEAD
-=======
       <version>${springfox.version}</version>
->>>>>>> c60b7b77
     </dependency>
 
     <dependency>
       <groupId>com.github.xiaoymin</groupId>
       <artifactId>swagger-bootstrap-ui</artifactId>
-<<<<<<< HEAD
-=======
       <version>${swagger.version}</version>
->>>>>>> c60b7b77
     </dependency>
 
     <dependency>
@@ -280,33 +266,6 @@
       <scope>test</scope>
     </dependency>
 
-    <!-- just for test -->
-    <dependency>
-      <groupId>org.springframework.boot</groupId>
-      <artifactId>spring-boot-starter-test</artifactId>
-      <scope>test</scope>
-      <exclusions>
-        <exclusion>
-          <groupId>org.ow2.asm</groupId>
-          <artifactId>asm</artifactId>
-        </exclusion>
-        <exclusion>
-          <groupId>org.springframework.boot</groupId>
-          <artifactId>spring-boot</artifactId>
-        </exclusion>
-        <exclusion>
-          <groupId>org.springframework.boot</groupId>
-          <artifactId>spring-boot-autoconfigure</artifactId>
-        </exclusion>
-      </exclusions>
-    </dependency>
-
-    <dependency>
-      <groupId>junit</groupId>
-      <artifactId>junit</artifactId>
-      <scope>test</scope>
-    </dependency>
-
     <dependency>
       <groupId>org.powermock</groupId>
       <artifactId>powermock-module-junit4</artifactId>
