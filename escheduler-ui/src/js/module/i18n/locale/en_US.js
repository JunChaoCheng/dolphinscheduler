/*
 * Licensed to the Apache Software Foundation (ASF) under one or more
 * contributor license agreements.  See the NOTICE file distributed with
 * this work for additional information regarding copyright ownership.
 * The ASF licenses this file to You under the Apache License, Version 2.0
 * (the "License"); you may not use this file except in compliance with
 * the License.  You may obtain a copy of the License at
 *
 *    http://www.apache.org/licenses/LICENSE-2.0
 *
 * Unless required by applicable law or agreed to in writing, software
 * distributed under the License is distributed on an "AS IS" BASIS,
 * WITHOUT WARRANTIES OR CONDITIONS OF ANY KIND, either express or implied.
 * See the License for the specific language governing permissions and
 * limitations under the License.
 */

export default {
  'User Name': 'User Name',
  'Please enter user name': 'Please enter user name',
  'Password': 'Password',
  'Please enter your password': 'Please enter your password',
  'Login': 'Login',
  'Home': 'Home',
  'Failed to create node to save': 'Failed to create node to save',
  'Global parameters': 'Global parameters',
  'Local parameters': 'Local parameters',
  'Copy success': 'Copy success',
  'The browser does not support automatic copying': 'The browser does not support automatic copying',
  'Whether to save the DAG graph': 'Whether to save the DAG graph',
  'Current node settings': 'Current node settings',
  'View history': 'View history',
  'View log': 'View log',
  'Enter this child node': 'Enter this child node',
  'Node name': 'Node name',
  'Please enter name(required)': 'Please enter name(required)',
  'Run flag': 'Run flag',
  'Normal': 'Normal',
  'Prohibition execution': 'Prohibition execution',
  'Please enter description': 'Please enter description',
  'Number of failed retries': 'Number of failed retries',
  'Times': 'Times',
  'Failed retry interval': 'Failed retry interval',
  'Minute': 'Minute',
  'Cancel': 'Cancel',
  'Confirm add': 'Confirm add',
  'The newly created sub-Process has not yet been executed and cannot enter the sub-Process': 'The newly created sub-Process has not yet been executed and cannot enter the sub-Process',
  'The task has not been executed and cannot enter the sub-Process': 'The task has not been executed and cannot enter the sub-Process',
  'Please enter name (required)': 'Please enter name (required)',
  'Name already exists': 'Name already exists',
  'Download Log': 'Download Log',
  'Refresh Log': 'Refresh Log',
  'Enter full screen': 'Enter full screen',
  'Cancel full screen': 'Cancel full screen',
  'Close': 'Close',
  'Update log success': 'Update log success',
  'No more logs': 'No more logs',
  'No log': 'No log',
  'Loading Log...': 'Loading Log...',
  'Set the DAG diagram name': 'Set the DAG diagram name',
  'Please enter description(optional)': 'Please enter description(optional)',
  'Set global': 'Set global',
  'Whether to update the process definition': 'Whether to update the process definition',
  'Add': 'Add',
  'DAG graph name cannot be empty': 'DAG graph name cannot be empty',
  'Create Datasource': 'Create Datasource',
  'Project Home': 'Project Home',
  'Project Manage': 'Project',
  'Create Project': 'Create Project',
  'Cron Manage': 'Cron Manage',
  'Tenant Manage': 'Tenant Manage',
  'Create Tenant': 'Create Tenant',
  'User Manage': 'User Manage',
  'Create User': 'Create User',
  'User Information': 'User Information',
  'Edit Password': 'Edit Password',
  'success': 'success',
  'failed': 'failed',
  'delete': 'delete',
  'Please choose': 'Please choose',
  'Please enter a positive integer': 'Please enter a positive integer',
  'Program Type': 'Program Type',
  'Main class': 'Main class',
  'Please enter main class': 'Please enter main class',
  'Main jar package': 'Main jar package',
  'Please enter main jar package': 'Please enter main jar package',
  'Command-line parameters': 'Command-line parameters',
  'Please enter Command-line parameters': 'Please enter Command-line parameters',
  'Other parameters': 'Other parameters',
  'Please enter other parameters': 'Please enter other parameters',
  'Resources': 'Resources',
  'Custom Parameters': 'Custom Parameters',
  'Datasource': 'Datasource',
  'methods': 'methods',
  'Please enter method(optional)': 'Please enter method(optional)',
  'Script': 'Script',
  'Please enter script(required)': 'Please enter script(required)',
  'Deploy Mode': 'Deploy Mode',
  'Driver core number': 'Driver core number',
  'Please enter driver core number': 'Please enter driver core number',
  'Driver memory use': 'Driver memory use',
  'Please enter driver memory use': 'Please enter driver memory use',
  'Number of Executors': 'Number of Executors',
  'Please enter the number of Executor': 'Please enter the number of Executor',
  'Executor memory': 'Executor memory',
  'Please enter the Executor memory': 'Please enter the Executor memory',
  'Executor core number': 'Executor core number',
  'Please enter Executor core number': 'Please enter Executor core number',
  'The number of Executors should be a positive integer': 'The number of Executors should be a positive integer',
  'Memory should be a positive integer': 'Memory should be a positive integer',
  'Please enter ExecutorPlease enter Executor core number': 'Please enter ExecutorPlease enter Executor core number',
  'Core number should be positive integer': 'Core number should be positive integer',
  'SQL Type': 'SQL Type',
  'Title': 'Title',
  'Please enter the title of email': 'Please enter the title of email',
  'Table': 'Table',
  'Attachment': 'Attachment',
  'SQL Parameter': 'SQL Parameter',
  'SQL Statement': 'SQL Statement',
  'UDF Function': 'UDF Function',
  'Please enter a SQL Statement(required)': 'Please enter a SQL Statement(required)',
  'Child Node': 'Child Node',
  'Please select a sub-Process': 'Please select a sub-Process',
  'Edit': 'Edit',
  'Datasource Name': 'Datasource Name',
  'Please enter datasource name': 'Please enter datasource name',
  'IP': 'IP',
  'Please enter IP': 'Please enter IP',
  'Port': 'Port',
  'Please enter port': 'Please enter port',
  'Database Name': 'Database Name',
  'Please enter database name': 'Please enter database name',
  'jdbc connect parameters': 'jdbc connect parameters',
  'Test Connect': 'Test Connect',
  'Please enter resource name': 'Please enter resource name',
  'Please enter IP/hostname': 'Please enter IP/hostname',
  'jdbc connection parameters is not a correct JSON format': 'jdbc connection parameters is not a correct JSON format',
  '#': '#',
  'Datasource Type': 'Datasource Type',
  'Datasource Parameter': 'Datasource Parameter',
  'Create Time': 'Create Time',
  'Update Time': 'Update Time',
  'Operation': 'Operation',
  'Click to view': 'Click to view',
  'Delete?': 'Delete?',
  'Confirm': 'Confirm',
  'Task status statistics': 'Task status statistics',
  'Number': 'Number',
  'State': 'State',
  'Process Status Statistics': 'Process Status Statistics',
  'Process Definition Statistics': 'Process Definition Statistics',
  'Project Name': 'Project Name',
  'Please enter name': 'Please enter name',
  'Owned Users': 'Owned Users',
  'Process Pid': 'Process Pid',
  'Zk registration directory': 'Zk registration directory',
  'cpuUsage': 'cpuUsage',
  'memoryUsage': 'memoryUsage',
  'Last heartbeat time': 'Last heartbeat time',
  'Edit Tenant': 'Edit Tenant',
  'Tenant Code': 'Tenant Code',
  'Tenant Name': 'Tenant Name',
  'Queue': 'Queue',
  'Please enter the tenant code in English': 'Please enter the tenant code in English',
  'Please enter tenant code in English': 'Please enter tenant code in English',
  'Edit User': 'Edit User',
  'Tenant': 'Tenant',
  'Email': 'Email',
  'Phone': 'Phone',
  'Please enter phone number': 'Please enter phone number',
  'Please enter email': 'Please enter email',
  'Please enter the correct email format': 'Please enter the correct email format',
  'Please enter the correct mobile phone format': 'Please enter the correct mobile phone format',
  'Project': 'Project',
  'Authorize': 'Authorize',
  'Edit alarm group': 'Edit alarm group',
  'Create alarm group': 'Create alarm group',
  'Group Name': 'Group Name',
  'Please enter group name': 'Please enter group name',
  'Group Type': 'Group Type',
  'Remarks': 'Remarks',
  'SMS': 'SMS',
  'Managing Users': 'Managing Users',
  'Permission': 'Permission',
  'Administrator': 'Administrator',
  'Confirm Password': 'Confirm Password',
  'Please enter confirm password': 'Please enter confirm password',
  'Password cannot be in Chinese': 'Password cannot be in Chinese',
  'Please enter a password (6-22) character password': 'Please enter a password (6-22) character password',
  'Confirmation password cannot be in Chinese': 'Confirmation password cannot be in Chinese',
  'Please enter a confirmation password (6-22) character password': 'Please enter a confirmation password (6-22) character password',
  'The password is inconsistent with the confirmation password': 'The password is inconsistent with the confirmation password',
  'Please select the datasource': 'Please select the datasource',
  'Please select resources': 'Please select resources',
  'Query': 'Query',
  'Non Query': 'Non Query',
  'prop(required)': 'prop(required)',
  'value(optional)': 'value(optional)',
  'prop is empty': 'prop is empty',
  'prop is repeat': 'prop is repeat',
  'Start Time': 'Start Time',
  'End Time': 'End Time',
  'crontab': 'crontab',
  'Failure Strategy': 'Failure Strategy',
  'online': 'online',
  'offline': 'offline',
  'Task Status': 'Task Status',
  'Process Instance': 'Process Instance',
  'Task Instance': 'Task Instance',
  'Select date range': 'Select date range',
  'Date': 'Date',
  'waiting': 'waiting',
  'execution': 'execution',
  'finish': 'finish',
  'Create File': 'Create File',
  'File Name': 'File Name',
  'File Format': 'File Format',
  'File Content': 'File Content',
  'Create': 'Create',
  'Please enter the resource content': 'Please enter the resource content',
  'File Details': 'File Details',
  'Download Details': 'Download Details',
  'Return': 'Return',
  'Save': 'Save',
  'File Manage': 'File Manage',
  'Upload Files': 'Upload Files',
  'Create UDF Function': 'Create UDF Function',
  'Upload UDF Resources': 'Upload UDF Resources',
  'Service-Master': 'Service-Master',
  'Service-Worker': 'Service-Worker',
  'Process Name': 'Process Name',
  'Run Type': 'Run Type',
  'Run Times': 'Run Times',
  'host': 'host',
  'fault-tolerant sign': 'fault-tolerant sign',
  'Rerun': 'Rerun',
  'Recovery Failed': 'Recovery Failed',
  'Stop': 'Stop',
  'Pause': 'Pause',
  'Recovery Suspend': 'Recovery Suspend',
  'Gantt': 'Gantt',
  'Name': 'Name',
  'Node Type': 'Node Type',
  'Submit Time': 'Submit Time',
  'Duration': 'Duration',
  'Retry Count': 'Retry Count',
  'Task Name': 'Task Name',
  'Task Date': 'Task Date',
  'Source Table': 'Source Table',
  'Record Number': 'Record Number',
  'Target Table': 'Target Table',
  'Online viewing type is not supported': 'Online viewing type is not supported',
  'Size': 'Size',
  'Rename': 'Rename',
  'Download': 'Download',
  'Submit': 'Submit',
  'Edit UDF Function': 'Edit UDF Function',
  'type': 'type',
  'UDF Function Name': 'UDF Function Name',
  'Please enter a function name': 'Please enter a function name',
  'Package Name': 'Package Name',
  'Please enter a Package name': 'Please enter a Package name',
  'Parameter': 'Parameter',
  'Please enter a parameter': 'Please enter a parameter',
  'UDF Resources': 'UDF Resources',
  'Upload Resources': 'Upload Resources',
  'Instructions': 'Instructions',
  'Please enter a instructions': 'Please enter a instructions',
  'Please enter a UDF function name': 'Please enter a UDF function name',
  'Select UDF Resources': 'Select UDF Resources',
  'Class Name': 'Class Name',
  'Jar Package': 'Jar Package',
  'Library Name': 'Library Name',
  'UDF Resource Name': 'UDF Resource Name',
  'File Size': 'File Size',
  'Description': 'Description',
  'Drag Nodes and Selected Items': 'Drag Nodes and Selected Items',
  'Select Line Connection': 'Select Line Connection',
  'Delete selected lines or nodes': 'Delete selected lines or nodes',
  'Full Screen': 'Full Screen',
  'Unpublished': 'Unpublished',
  'Start Process': 'Start Process',
  'Execute from the current node': 'Execute from the current node',
  'Recover tolerance fault process': 'Recover tolerance fault process',
  'Resume the suspension process': 'Resume the suspension process',
  'Execute from the failed nodes': 'Execute from the failed nodes',
  'Complement Data': 'Complement Data',
  'Scheduling execution': 'Scheduling execution',
  'Recovery waiting thread': 'Recovery waiting thread',
  'Submitted successfully': 'Submitted successfully',
  'Executing': 'Executing',
  'Ready to pause': 'Ready to pause',
  'Ready to stop': 'Ready to stop',
  'Need fault tolerance': 'Need fault tolerance',
  'kill': 'kill',
  'Waiting for thread': 'Waiting for thread',
  'Waiting for dependence': 'Waiting for dependence',
  'Start': 'Start',
  'Copy': 'Copy',
  'Delete': 'Delete',
  'Please enter keyword': 'Please enter keyword',
  'File Upload': 'File Upload',
  'Drag the file into the current upload window': 'Drag the file into the current upload window',
  'Drag area upload': 'Drag area upload',
  'Upload': 'Upload',
  'Please enter file name': 'Please enter file name',
  'Please select the file to upload': 'Please select the file to upload',
  'Resources manage': 'Resources',
  'Security': 'Security',
  'Logout': 'Logout',
  'No data': 'No data',
  'Uploading...': 'Uploading...',
  'Loading...': 'Loading...',
  'List': 'List',
  'Unable to download without proper url': 'Unable to download without proper url',
  'Process': 'Process',
  'Process definition': 'Process definition',
  'Task record': 'Task record',
  'Warning group manage': 'Warning group manage',
  'Servers manage': 'Servers manage',
  'UDF manage': 'UDF manage',
  'Resource manage': 'Resource manage',
  'Function manage': 'Function manage',
  'Edit password': 'Edit password',
  'Ordinary users': 'Ordinary users',
  'Create process': 'Create process',
  'Timing state': 'Timing state',
  'Timing': 'Timing',
  'TreeView': 'TreeView',
  'Mailbox already exists! Recipients and copyers cannot repeat': 'Mailbox already exists! Recipients and copyers cannot repeat',
  'Mailbox input is illegal': 'Mailbox input is illegal',
  'Please set the parameters before starting': 'Please set the parameters before starting',
  'Continue': 'Continue',
  'End': 'End',
  'Node execution': 'Node execution',
  'Backward execution': 'Backward execution',
  'Forward execution': 'Forward execution',
  'Execute only the current node': 'Execute only the current node',
  'Notification strategy': 'Notification strategy',
  'Notification group': 'Notification group',
  'Please select a notification group': 'Please select a notification group',
  'Recipient': 'Recipient',
  'Cc': 'Cc',
  'Whether it is a complement process?': 'Whether it is a complement process?',
  'Mode of execution': 'Mode of execution',
  'Serial execution': 'Serial execution',
  'Parallel execution': 'Parallel execution',
  'Set parameters before timing': 'Set parameters before timing',
  'Start and stop time': 'Start and stop time',
  'Please select time': 'Please select time',
  'Please enter crontab': 'Please enter crontab',
  'none_1': 'none',
  'success_1': 'success',
  'failure_1': 'failure',
  'All_1': 'All',
  'Toolbar': 'Toolbar',
  'View variables': 'View variables',
  'Refresh DAG status': 'Refresh DAG status',
  'Return_1': 'Return',
  'Please enter format': 'Please enter format',
  'connection parameter': 'connection parameter',
  'Process definition details': 'Process definition details',
  'Create process definition': 'Create process definition',
  'Scheduled task list': 'Scheduled task list',
  'Process instance details': 'Process instance details',
  'Create Resource': 'Create Resource',
  'User Center': 'User Center',
  'Please enter method': 'Please enter method',
  'none': 'none',
  'name': 'name',
  'Process priority': 'Process priority',
  'Task priority': 'Task priority',
  'Task timeout alarm': 'Task timeout alarm',
  'Timeout strategy': 'Timeout strategy',
  'Timeout alarm': 'Timeout alarm',
  'Timeout failure': 'Timeout failure',
  'Timeout period': 'Timeout period',
  'Timeout strategy must be selected': 'Timeout strategy must be selected',
  'Timeout must be a positive integer': 'Timeout must be a positive integer',
  'Add dependency': 'Add dependency',
  'and': 'and',
  'or': 'or',
  'month': 'month',
  'week': 'week',
  'day': 'day',
  'hour': 'hour',
  'Running': 'Running',
  'Waiting for dependency to complete': 'Waiting for dependency to complete',
  'Selected': 'Selected',
  'Last1Hour': 'Last1Hour',
  'Last2Hours': 'Last2Hours',
  'Last3Hours': 'Last3Hours',
  'today': 'today',
  'Last1Days': 'Last1Days',
  'Last2Days': 'Last2Days',
  'Last3Days': 'Last3Days',
  'Last7Days': 'Last7Days',
  'ThisWeek': 'ThisWeek',
  'LastWeek': 'LastWeek',
  'LastMonday': 'LastMonday',
  'LastTuesday': 'LastTuesday',
  'LastWednesday': 'LastWednesday',
  'LastThursday': 'LastThursday',
  'LastFriday': 'LastFriday',
  'LastSaturday': 'LastSaturday',
  'LastSunday': 'LastSunday',
  'ThisMonth': 'ThisMonth',
  'LastMonth': 'LastMonth',
  'LastMonthBegin': 'LastMonthBegin',
  'LastMonthEnd': 'LastMonthEnd',
  'Refresh status succeeded': 'Refresh status succeeded',
  'Queue manage': 'Queue manage',
  'Create queue': 'Create queue',
  'Edit queue': 'Edit queue',
  'Datasource manage': 'Datasource',
  'History task record': 'History task record',
  'Please go online': 'Please go online',
  'Queue value': 'Queue value',
  'Please enter queue value': 'Please enter queue value',
  'Worker group manage': 'Worker group manage',
  'Create worker group': 'Create worker group',
  'Edit worker group': 'Edit worker group',
  'Token manage': 'Token manage',
  'Create token': 'Create token',
  'Edit token': 'Edit token',
  'Please enter the IP address separated by commas': 'Please enter the IP address separated by commas',
  'Note: Multiple IP addresses have been comma separated': 'Note: Multiple IP addresses have been comma separated',
  'Failure time': 'Failure time',
  'User': 'User',
  'Please enter token': 'Please enter token',
  'Generate token': 'Generate token',
  'Monitor': 'Monitor',
  'Group': 'Group',
  'Queue statistics': 'Queue statistics',
  'Command status statistics': 'Command status statistics',
  'Task kill': 'Task Kill',
  'Task queue': 'Task queue',
  'Error command count': 'Error command count',
  'Normal command count': 'Normal command count',
  'Manage': 'Manage',
  'Number of connections': 'Number of connections',
  'Sent': 'Sent',
  'Received': 'Received',
  'Min latency': 'Min latency',
  'Avg latency': 'Avg latency',
  'Max latency': 'Max latency',
  'Node count': 'Node count',
  'Query time': 'Query time',
  'Node self-test status': 'Node self-test status',
  'Health status': 'Health status',
  'Max connections': 'Max connections',
  'Threads connections': 'Threads connections',
  'Max used connections': 'Max used connections',
  'Threads running connections': 'Threads running connections',
  'Worker group': 'Worker group',
  'Please enter a positive integer greater than 0': 'Please enter a positive integer greater than 0',
  'Pre Statement': 'Pre Statement',
  'Post Statement': 'Post Statement',
  'Statement cannot be empty': 'Statement cannot be empty',
  'Process Define Count': 'Process Define Count',
  'Process Instance Running Count': 'Process Instance Running Count',
<<<<<<< HEAD
  'process number of waiting for running': 'process number of waiting for running',
  'failure command number': 'failure command number',
  'tasks number of waiting running': 'tasks number of waiting running',
  'task number of ready to kill': '待杀死任务数',
  'Statistics manage': 'Statistics manage',
  'statistics': 'statistics',
  'select tenant':'select tenant',
=======
  'Please enter Principal':'Please enter Principal'
>>>>>>> 85caad3c
}<|MERGE_RESOLUTION|>--- conflicted
+++ resolved
@@ -459,7 +459,6 @@
   'Statement cannot be empty': 'Statement cannot be empty',
   'Process Define Count': 'Process Define Count',
   'Process Instance Running Count': 'Process Instance Running Count',
-<<<<<<< HEAD
   'process number of waiting for running': 'process number of waiting for running',
   'failure command number': 'failure command number',
   'tasks number of waiting running': 'tasks number of waiting running',
@@ -467,7 +466,6 @@
   'Statistics manage': 'Statistics manage',
   'statistics': 'statistics',
   'select tenant':'select tenant',
-=======
+  'Process Instance Running Count': 'Process Instance Running Count',
   'Please enter Principal':'Please enter Principal'
->>>>>>> 85caad3c
 }