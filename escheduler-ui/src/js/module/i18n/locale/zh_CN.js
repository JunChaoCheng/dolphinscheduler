--- conflicted
+++ resolved
@@ -460,9 +460,6 @@
   'Process Define Count': '流程定义个数',
   'Process Instance Running Count': '运行流程实例个数',
   'Please select a queue': '请选择队列',
-<<<<<<< HEAD
-  'previewTime': '未来5次执行时间',
-=======
   'process number of waiting for running': '待执行的流程数',
   'failure command number': '执行失败的命令数',
   'tasks number of waiting running': '待运行任务数',
@@ -471,5 +468,4 @@
   'statistics': '统计',
   'select tenant':'选择租户',
   'Please enter Principal':'请输入Principal'
->>>>>>> d0608210
 }