<template>
<<<<<<< HEAD
  <div class="main-layout-box">
    <m-secondary-menu :type="'security'"></m-secondary-menu>
    <template>
      <m-list-construction :title="'Warning group manage'">
        <template slot="conditions">
          <m-conditions @on-conditions="_onConditions">
            <template slot="button-group">
              <x-button type="ghost" size="small" @click="_create('')">{{$t('Create alarm group')}}</x-button>
            </template>
          </m-conditions>
        </template>
        <template slot="content">
          <template v-if="alertgroupList.length">
            <m-list :alertgroup-list="alertgroupList" :page-no="searchParams.pageNo" :page-size="searchParams.pageSize"></m-list>
            <div class="page-box">
              <x-page :current="parseInt(searchParams.pageNo)" :total="total" :page-size="searchParams.pageSize" show-elevator @on-change="_page"></x-page>
            </div>
          </template>
          <template v-if="!alertgroupList.length">
            <m-no-data></m-no-data>
          </template>
          <m-spin :is-spin="isLoading"></m-spin>
        </template>
      </m-list-construction>
=======
  <m-list-construction :title="$t('Warning group manage')">
    <template slot="conditions">
      <m-conditions @on-conditions="_onConditions">
        <template slot="button-group">
          <x-button type="ghost" size="small" @click="_create('')">{{$t('Create alarm group')}}</x-button>
        </template>
      </m-conditions>
    </template>
    <template slot="content">
      <template v-if="alertgroupList.length">
        <m-list @on-edit="_onEdit"
                :alertgroup-list="alertgroupList"
                :page-no="searchParams.pageNo"
                :page-size="searchParams.pageSize">

        </m-list>
        <div class="page-box">
          <x-page :current="parseInt(searchParams.pageNo)" :total="total" :page-size="searchParams.pageSize" show-elevator @on-change="_page"></x-page>
        </div>
      </template>
      <template v-if="!alertgroupList.length">
        <m-no-data></m-no-data>
      </template>
      <m-spin :is-spin="isLoading"></m-spin>
>>>>>>> 4e3f9cbc
    </template>
  </m-list-construction>
</template>
<script>
  import _ from 'lodash'
  import { mapActions } from 'vuex'
  import mList from './_source/list'
  import mSpin from '@/module/components/spin/spin'
  import mCreateWarning from './_source/createWarning'
  import mNoData from '@/module/components/noData/noData'
  import listUrlParamHandle from '@/module/mixin/listUrlParamHandle'
  import mConditions from '@/module/components/conditions/conditions'
  import mListConstruction from '@/module/components/listConstruction/listConstruction'

  export default {
    name: 'warning-groups-index',
    data () {
      return {
        total: null,
        isLoading: false,
        alertgroupList: [],
        searchParams: {
          pageSize: 10,
          pageNo: 1,
          searchVal: ''
        }
      }
    },
    mixins: [listUrlParamHandle],
    props: {},
    methods: {
      ...mapActions('security', ['getAlertgroupP']),
      /**
       * Inquire
       */
      _onConditions (o) {
        this.searchParams = _.assign(this.searchParams, o)
        this.searchParams.pageNo = 1
      },
      _page (val) {
        this.searchParams.pageNo = val
<<<<<<< HEAD
=======
      },
      _onEdit (item) {
        this._create(item)
>>>>>>> 4e3f9cbc
      },
      _create (item) {
        let self = this
        let modal = this.$modal.dialog({
          closable: false,
          showMask: true,
          escClose: true,
          className: 'v-modal-custom',
          transitionName: 'opacityp',
          render (h) {
            return h(mCreateWarning, {
              on: {
                onUpdate () {
                  self._debounceGET('false')
                  modal.remove()
                },
                close () {
                  modal.remove()
                }
              },
              props: {
                item: item
              }
            })
          }
        })
      },
      _getList (flag) {
        this.isLoading = !flag
        this.getAlertgroupP(this.searchParams).then(res => {
          this.alertgroupList = []
          this.alertgroupList = res.totalList
          this.total = res.total
          this.isLoading = false
        }).catch(e => {
          this.isLoading = false
        })
      }
    },
    watch: {
      // router
      '$route' (a) {
        // url no params get instance list
        this.searchParams.pageNo = _.isEmpty(a.query) ? 1 : a.query.pageNo
      }
    },
    created () {
    },
    mounted () {
    },
    components: { mList, mListConstruction, mConditions, mSpin, mNoData }
  }
</script><|MERGE_RESOLUTION|>--- conflicted
+++ resolved
@@ -1,30 +1,4 @@
 <template>
-<<<<<<< HEAD
-  <div class="main-layout-box">
-    <m-secondary-menu :type="'security'"></m-secondary-menu>
-    <template>
-      <m-list-construction :title="'Warning group manage'">
-        <template slot="conditions">
-          <m-conditions @on-conditions="_onConditions">
-            <template slot="button-group">
-              <x-button type="ghost" size="small" @click="_create('')">{{$t('Create alarm group')}}</x-button>
-            </template>
-          </m-conditions>
-        </template>
-        <template slot="content">
-          <template v-if="alertgroupList.length">
-            <m-list :alertgroup-list="alertgroupList" :page-no="searchParams.pageNo" :page-size="searchParams.pageSize"></m-list>
-            <div class="page-box">
-              <x-page :current="parseInt(searchParams.pageNo)" :total="total" :page-size="searchParams.pageSize" show-elevator @on-change="_page"></x-page>
-            </div>
-          </template>
-          <template v-if="!alertgroupList.length">
-            <m-no-data></m-no-data>
-          </template>
-          <m-spin :is-spin="isLoading"></m-spin>
-        </template>
-      </m-list-construction>
-=======
   <m-list-construction :title="$t('Warning group manage')">
     <template slot="conditions">
       <m-conditions @on-conditions="_onConditions">
@@ -49,7 +23,6 @@
         <m-no-data></m-no-data>
       </template>
       <m-spin :is-spin="isLoading"></m-spin>
->>>>>>> 4e3f9cbc
     </template>
   </m-list-construction>
 </template>
@@ -91,12 +64,9 @@
       },
       _page (val) {
         this.searchParams.pageNo = val
-<<<<<<< HEAD
-=======
       },
       _onEdit (item) {
         this._create(item)
->>>>>>> 4e3f9cbc
       },
       _create (item) {
         let self = this
