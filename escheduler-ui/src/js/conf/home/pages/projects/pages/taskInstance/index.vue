<template>
<<<<<<< HEAD
  <div class="main-layout-box">
    <m-secondary-menu :type="'projects'"></m-secondary-menu>
    <m-list-construction :title="$t('Task Instance')">
      <template slot="conditions">
        <m-instance-conditions @on-query="_onQuery"></m-instance-conditions>
      </template>
      <template slot="content">
        <template v-if="taskInstanceList.length">
          <m-list :task-instance-list="taskInstanceList" :page-no="searchParams.pageNo" :page-size="searchParams.pageSize">
          </m-list>
          <div class="page-box">
            <x-page :current="parseInt(searchParams.pageNo)" :total="total" show-elevator @on-change="_page"></x-page>
          </div>
        </template>
        <template v-if="!taskInstanceList.length">
          <m-no-data></m-no-data>
        </template>
        <m-spin :is-spin="isLoading"></m-spin>
      </template>
    </m-list-construction>
  </div>
=======
  <m-list-construction :title="$t('Task Instance')">
    <template slot="conditions">
      <m-instance-conditions @on-query="_onQuery"></m-instance-conditions>
    </template>
    <template slot="content">
      <template v-if="taskInstanceList.length">
        <m-list :task-instance-list="taskInstanceList" :page-no="searchParams.pageNo" :page-size="searchParams.pageSize">
        </m-list>
        <div class="page-box">
          <x-page :current="parseInt(searchParams.pageNo)" :total="total" show-elevator @on-change="_page"></x-page>
        </div>
      </template>
      <template v-if="!taskInstanceList.length">
        <m-no-data></m-no-data>
      </template>
      <m-spin :is-spin="isLoading"></m-spin>
    </template>
  </m-list-construction>
>>>>>>> 4e3f9cbc
</template>
<script>
  import _ from 'lodash'
  import { mapActions } from 'vuex'
  import mList from './_source/list'
  import mSpin from '@/module/components/spin/spin'
  import mNoData from '@/module/components/noData/noData'
  import listUrlParamHandle from '@/module/mixin/listUrlParamHandle'
  import mSecondaryMenu from '@/module/components/secondaryMenu/secondaryMenu'
  import mListConstruction from '@/module/components/listConstruction/listConstruction'
  import mInstanceConditions from '@/conf/home/pages/projects/pages/_source/instanceConditions'

  export default {
    name: 'task-instance-list-index',
    data () {
      return {
        isLoading: true,
        total: null,
        taskInstanceList: [],
        searchParams: {
          // page size
          pageSize: 10,
          // page index
          pageNo: 1,
          // Query name
          searchVal: '',
          // Process instance id
          processInstanceId: '',
          // host
          host: '',
          // state
          stateType: '',
          // start date
          startDate: '',
          // end date
          endDate: ''
        }
      }
    },
    mixins: [listUrlParamHandle],
    props: {},
    methods: {
      ...mapActions('dag', ['getTaskInstanceList']),
      /**
       * click query
       */
      _onQuery (o) {
        this.searchParams = _.assign(this.searchParams, o)
        if (this.searchParams.taskName) {
          this.searchParams.taskName = ''
        }
        this.searchParams.pageNo = 1
      },
      _page (val) {
        this.searchParams.pageNo = val
      },
      /**
       * get list data
       */
      _getList (flag) {
        this.isLoading = !flag
        this.getTaskInstanceList(this.searchParams).then(res => {
          this.taskInstanceList = []
          this.taskInstanceList = res.totalList
          this.total = res.total
          this.isLoading = false
        }).catch(e => {
          this.isLoading = false
        })
      }
    },
    watch: {
      // router
      '$route' (a) {
        // url no params get instance list
        if (_.isEmpty(a.query)) {
          this.searchParams.processInstanceId = ''
        }
        this.searchParams.pageNo = _.isEmpty(a.query) ? 1 : a.query.pageNo
      }
    },
    created () {
    },
    mounted () {
    },
    components: { mList, mInstanceConditions, mSpin, mListConstruction, mSecondaryMenu, mNoData }
  }
</script><|MERGE_RESOLUTION|>--- conflicted
+++ resolved
@@ -1,27 +1,4 @@
 <template>
-<<<<<<< HEAD
-  <div class="main-layout-box">
-    <m-secondary-menu :type="'projects'"></m-secondary-menu>
-    <m-list-construction :title="$t('Task Instance')">
-      <template slot="conditions">
-        <m-instance-conditions @on-query="_onQuery"></m-instance-conditions>
-      </template>
-      <template slot="content">
-        <template v-if="taskInstanceList.length">
-          <m-list :task-instance-list="taskInstanceList" :page-no="searchParams.pageNo" :page-size="searchParams.pageSize">
-          </m-list>
-          <div class="page-box">
-            <x-page :current="parseInt(searchParams.pageNo)" :total="total" show-elevator @on-change="_page"></x-page>
-          </div>
-        </template>
-        <template v-if="!taskInstanceList.length">
-          <m-no-data></m-no-data>
-        </template>
-        <m-spin :is-spin="isLoading"></m-spin>
-      </template>
-    </m-list-construction>
-  </div>
-=======
   <m-list-construction :title="$t('Task Instance')">
     <template slot="conditions">
       <m-instance-conditions @on-query="_onQuery"></m-instance-conditions>
@@ -40,7 +17,6 @@
       <m-spin :is-spin="isLoading"></m-spin>
     </template>
   </m-list-construction>
->>>>>>> 4e3f9cbc
 </template>
 <script>
   import _ from 'lodash'
