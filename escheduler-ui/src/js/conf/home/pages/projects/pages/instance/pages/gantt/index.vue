--- conflicted
+++ resolved
@@ -1,21 +1,4 @@
 <template>
-<<<<<<< HEAD
-  <div class="main-layout-box">
-    <m-secondary-menu :type="'projects'"></m-secondary-menu>
-    <m-list-construction :title="$t('Gantt')">
-      <template slot="content">
-        <div class="gantt-model">
-          <div class="gantt-state">
-            <div class="state-tasks-color-sp">
-              <a href="javascript:">
-                <span>{{$t('Task Status')}}</span>
-              </a>
-              <a href="javascript:" v-for="(item) in tasksState">
-                <i class="fa fa-square" :style="{color:item.color}"></i>
-                <span>{{item.desc}}</span>
-              </a>
-            </div>
-=======
   <m-list-construction :title="$t('Gantt')">
     <template slot="content">
       <div class="gantt-model">
@@ -28,7 +11,6 @@
               <i class="fa fa-square" :style="{color:item.color}"></i>
               <span>{{item.desc}}</span>
             </a>
->>>>>>> 4e3f9cbc
           </div>
         </div>
         <template v-show="!isNodata">
