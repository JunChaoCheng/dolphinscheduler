/*
 * Licensed to the Apache Software Foundation (ASF) under one or more
 * contributor license agreements.  See the NOTICE file distributed with
 * this work for additional information regarding copyright ownership.
 * The ASF licenses this file to You under the Apache License, Version 2.0
 * (the "License"); you may not use this file except in compliance with
 * the License.  You may obtain a copy of the License at
 *
 *    http://www.apache.org/licenses/LICENSE-2.0
 *
 * Unless required by applicable law or agreed to in writing, software
 * distributed under the License is distributed on an "AS IS" BASIS,
 * WITHOUT WARRANTIES OR CONDITIONS OF ANY KIND, either express or implied.
 * See the License for the specific language governing permissions and
 * limitations under the License.
 */

package org.apache.dolphinscheduler.dao.entity;

import org.apache.dolphinscheduler.common.enums.CommandType;
import org.apache.dolphinscheduler.common.enums.FailureStrategy;
import org.apache.dolphinscheduler.common.enums.Priority;
import org.apache.dolphinscheduler.common.enums.TaskDependType;
import org.apache.dolphinscheduler.common.enums.WarningType;

import java.util.Date;

import com.baomidou.mybatisplus.annotation.IdType;
import com.baomidou.mybatisplus.annotation.TableField;
import com.baomidou.mybatisplus.annotation.TableId;
import com.baomidou.mybatisplus.annotation.TableName;

/**
 * command
 */
@TableName("t_ds_command")
public class Command {

    /**
     * id
     */
    @TableId(value = "id", type = IdType.AUTO)
    private int id;

    /**
     * command type
     */
    @TableField("command_type")
    private CommandType commandType;

    /**
     * process definition code
     */
    @TableField("process_definition_code")
    private long processDefinitionCode;

    /**
     * executor id
     */
    @TableField("executor_id")
    private int executorId;

    /**
     * command parameter, format json
     */
    @TableField("command_param")
    private String commandParam;

    /**
     * task depend type
     */
    @TableField("task_depend_type")
    private TaskDependType taskDependType;

    /**
     * failure strategy
     */
    @TableField("failure_strategy")
    private FailureStrategy failureStrategy;

    /**
     * warning type
     */
    @TableField("warning_type")
    private WarningType warningType;

    /**
     * warning group id
     */
    @TableField("warning_group_id")
    private Integer warningGroupId;

    /**
     * schedule time
     */
    @TableField("schedule_time")
    private Date scheduleTime;

    /**
     * start time
     */
    @TableField("start_time")
    private Date startTime;

    /**
     * process instance priority
     */
    @TableField("process_instance_priority")
    private Priority processInstancePriority;

    /**
     * update time
     */
    @TableField("update_time")
    private Date updateTime;

    /**
     * worker group
     */
    @TableField("worker_group")
    private String workerGroup;

    /**
     * environment code
     */
    @TableField("environment_code")
    private Long environmentCode;

    public Command() {
        this.taskDependType = TaskDependType.TASK_POST;
        this.failureStrategy = FailureStrategy.CONTINUE;
        this.startTime = new Date();
        this.updateTime = new Date();
    }

    public Command(
            CommandType commandType,
            TaskDependType taskDependType,
            FailureStrategy failureStrategy,
            int executorId,
            long processDefinitionCode,
            String commandParam,
            WarningType warningType,
            int warningGroupId,
            Date scheduleTime,
            String workerGroup,
            Long environmentCode,
            Priority processInstancePriority) {
        this.commandType = commandType;
        this.executorId = executorId;
        this.processDefinitionCode = processDefinitionCode;
        this.commandParam = commandParam;
        this.warningType = warningType;
        this.warningGroupId = warningGroupId;
        this.scheduleTime = scheduleTime;
        this.taskDependType = taskDependType;
        this.failureStrategy = failureStrategy;
        this.startTime = new Date();
        this.updateTime = new Date();
        this.workerGroup = workerGroup;
        this.environmentCode = environmentCode;
        this.processInstancePriority = processInstancePriority;
    }

    public TaskDependType getTaskDependType() {
        return taskDependType;
    }

    public void setTaskDependType(TaskDependType taskDependType) {
        this.taskDependType = taskDependType;
    }

    public int getId() {
        return id;
    }

    public void setId(int id) {
        this.id = id;
    }

    public CommandType getCommandType() {
        return commandType;
    }

    public void setCommandType(CommandType commandType) {
        this.commandType = commandType;
    }

    public long getProcessDefinitionCode() {
        return processDefinitionCode;
    }

    public void setProcessDefinitionCode(long processDefinitionCode) {
        this.processDefinitionCode = processDefinitionCode;
    }

    public FailureStrategy getFailureStrategy() {
        return failureStrategy;
    }

    public void setFailureStrategy(FailureStrategy failureStrategy) {
        this.failureStrategy = failureStrategy;
    }

    public void setCommandParam(String commandParam) {
        this.commandParam = commandParam;
    }

    public String getCommandParam() {
        return commandParam;
    }

    public WarningType getWarningType() {
        return warningType;
    }

    public void setWarningType(WarningType warningType) {
        this.warningType = warningType;
    }

    public Integer getWarningGroupId() {
        return warningGroupId;
    }

    public void setWarningGroupId(Integer warningGroupId) {
        this.warningGroupId = warningGroupId;
    }

    public Date getScheduleTime() {
        return scheduleTime;
    }

    public void setScheduleTime(Date scheduleTime) {
        this.scheduleTime = scheduleTime;
    }

    public Date getStartTime() {
        return startTime;
    }

    public void setStartTime(Date startTime) {
        this.startTime = startTime;
    }

    public int getExecutorId() {
        return executorId;
    }

    public void setExecutorId(int executorId) {
        this.executorId = executorId;
    }

    public Priority getProcessInstancePriority() {
        return processInstancePriority;
    }

    public void setProcessInstancePriority(Priority processInstancePriority) {
        this.processInstancePriority = processInstancePriority;
    }

    public Date getUpdateTime() {
        return updateTime;
    }

    public void setUpdateTime(Date updateTime) {
        this.updateTime = updateTime;
    }

    public String getWorkerGroup() {
        return workerGroup;
    }

    public void setWorkerGroup(String workerGroup) {
        this.workerGroup = workerGroup;
    }

    public Long getEnvironmentCode() {
        return this.environmentCode;
    }

    public void setEnvironmentCode(Long environmentCode) {
        this.environmentCode = environmentCode;
    }

    @Override
    public boolean equals(Object o) {
        if (this == o) {
            return true;
        }
        if (o == null || getClass() != o.getClass()) {
            return false;
        }

        Command command = (Command) o;

        if (id != command.id) {
            return false;
        }
        if (processDefinitionCode != command.processDefinitionCode) {
            return false;
        }
        if (executorId != command.executorId) {
            return false;
        }
        if (workerGroup != null ? workerGroup.equals(command.workerGroup) : command.workerGroup == null) {
            return false;
        }

        if (environmentCode != null ? environmentCode.equals(command.environmentCode) : command.environmentCode == null) {
            return false;
        }

        if (commandType != command.commandType) {
            return false;
        }
        if (commandParam != null ? !commandParam.equals(command.commandParam) : command.commandParam != null) {
            return false;
        }
        if (taskDependType != command.taskDependType) {
            return false;
        }
        if (failureStrategy != command.failureStrategy) {
            return false;
        }
        if (warningType != command.warningType) {
            return false;
        }
        if (warningGroupId != null ? !warningGroupId.equals(command.warningGroupId) : command.warningGroupId != null) {
            return false;
        }
        if (scheduleTime != null ? !scheduleTime.equals(command.scheduleTime) : command.scheduleTime != null) {
            return false;
        }
        if (startTime != null ? !startTime.equals(command.startTime) : command.startTime != null) {
            return false;
        }
        if (processInstancePriority != command.processInstancePriority) {
            return false;
        }
        return !(updateTime != null ? !updateTime.equals(command.updateTime) : command.updateTime != null);

    }

    @Override
    public int hashCode() {
        int result = id;
        result = 31 * result + (commandType != null ? commandType.hashCode() : 0);
        result = 31 * result + Long.hashCode(processDefinitionCode);
        result = 31 * result + executorId;
        result = 31 * result + (commandParam != null ? commandParam.hashCode() : 0);
        result = 31 * result + (taskDependType != null ? taskDependType.hashCode() : 0);
        result = 31 * result + (failureStrategy != null ? failureStrategy.hashCode() : 0);
        result = 31 * result + (warningType != null ? warningType.hashCode() : 0);
        result = 31 * result + (warningGroupId != null ? warningGroupId.hashCode() : 0);
        result = 31 * result + (scheduleTime != null ? scheduleTime.hashCode() : 0);
        result = 31 * result + (startTime != null ? startTime.hashCode() : 0);
        result = 31 * result + (processInstancePriority != null ? processInstancePriority.hashCode() : 0);
        result = 31 * result + (updateTime != null ? updateTime.hashCode() : 0);
        result = 31 * result + (workerGroup != null ? workerGroup.hashCode() : 0);
        result = 31 * result + (environmentCode != null ? environmentCode.hashCode() : 0);
        return result;
    }

    @Override
    public String toString() {
        return "Command{"
                + "id=" + id
                + ", commandType=" + commandType
<<<<<<< HEAD
                + ", processDefinitionId=" + processDefinitionId
=======
                + ", processDefinitionCode=" + processDefinitionCode
>>>>>>> 1f838e61
                + ", executorId=" + executorId
                + ", commandParam='" + commandParam + '\''
                + ", taskDependType=" + taskDependType
                + ", failureStrategy=" + failureStrategy
                + ", warningType=" + warningType
                + ", warningGroupId=" + warningGroupId
                + ", scheduleTime=" + scheduleTime
                + ", startTime=" + startTime
                + ", processInstancePriority=" + processInstancePriority
                + ", updateTime=" + updateTime
                + ", workerGroup='" + workerGroup + '\''
                + ", environmentCode='" + environmentCode + '\''
                + '}';
    }
}
<|MERGE_RESOLUTION|>--- conflicted
+++ resolved
@@ -366,11 +366,7 @@
         return "Command{"
                 + "id=" + id
                 + ", commandType=" + commandType
-<<<<<<< HEAD
-                + ", processDefinitionId=" + processDefinitionId
-=======
                 + ", processDefinitionCode=" + processDefinitionCode
->>>>>>> 1f838e61
                 + ", executorId=" + executorId
                 + ", commandParam='" + commandParam + '\''
                 + ", taskDependType=" + taskDependType
