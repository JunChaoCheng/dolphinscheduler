/*
 * Licensed to the Apache Software Foundation (ASF) under one or more
 * contributor license agreements.  See the NOTICE file distributed with
 * this work for additional information regarding copyright ownership.
 * The ASF licenses this file to You under the Apache License, Version 2.0
 * (the "License"); you may not use this file except in compliance with
 * the License.  You may obtain a copy of the License at
 *
 *    http://www.apache.org/licenses/LICENSE-2.0
 *
 * Unless required by applicable law or agreed to in writing, software
 * distributed under the License is distributed on an "AS IS" BASIS,
 * WITHOUT WARRANTIES OR CONDITIONS OF ANY KIND, either express or implied.
 * See the License for the specific language governing permissions and
 * limitations under the License.
 */

package org.apache.dolphinscheduler.dao.entity;

import org.apache.dolphinscheduler.common.enums.CommandType;
import org.apache.dolphinscheduler.common.enums.FailureStrategy;
import org.apache.dolphinscheduler.common.enums.Priority;
import org.apache.dolphinscheduler.common.enums.TaskDependType;
import org.apache.dolphinscheduler.common.enums.WarningType;

import java.util.Date;

import com.baomidou.mybatisplus.annotation.IdType;
import com.baomidou.mybatisplus.annotation.TableField;
import com.baomidou.mybatisplus.annotation.TableId;
import com.baomidou.mybatisplus.annotation.TableName;

/**
 * command
 */
@TableName("t_ds_command")
public class Command {

    /**
     * id
     */
    @TableId(value = "id", type = IdType.AUTO)
    private int id;

    /**
     * command type
     */
    @TableField("command_type")
    private CommandType commandType;

    /**
     * process definition code
     */
    @TableField("process_definition_code")
    private long processDefinitionCode;

    /**
     * executor id
     */
    @TableField("executor_id")
    private int executorId;

    /**
     * command parameter, format json
     */
    @TableField("command_param")
    private String commandParam;

    /**
     * task depend type
     */
    @TableField("task_depend_type")
    private TaskDependType taskDependType;

    /**
     * failure strategy
     */
    @TableField("failure_strategy")
    private FailureStrategy failureStrategy;

    /**
     * warning type
     */
    @TableField("warning_type")
    private WarningType warningType;

    /**
     * warning group id
     */
    @TableField("warning_group_id")
    private Integer warningGroupId;

    /**
     * schedule time
     */
    @TableField("schedule_time")
    private Date scheduleTime;

    /**
     * start time
     */
    @TableField("start_time")
    private Date startTime;

    /**
     * process instance priority
     */
    @TableField("process_instance_priority")
    private Priority processInstancePriority;

    /**
     * update time
     */
    @TableField("update_time")
    private Date updateTime;

    /**
     * worker group
     */
    @TableField("worker_group")
    private String workerGroup;

    /**
     * environment code
     */
    @TableField("environment_code")
    private Long environmentCode;

    public Command() {
        this.taskDependType = TaskDependType.TASK_POST;
        this.failureStrategy = FailureStrategy.CONTINUE;
        this.startTime = new Date();
        this.updateTime = new Date();
    }

    public Command(
            CommandType commandType,
            TaskDependType taskDependType,
            FailureStrategy failureStrategy,
            int executorId,
            long processDefinitionCode,
            String commandParam,
            WarningType warningType,
            int warningGroupId,
            Date scheduleTime,
            String workerGroup,
            Long environmentCode,
            Priority processInstancePriority) {
        this.commandType = commandType;
        this.executorId = executorId;
        this.processDefinitionCode = processDefinitionCode;
        this.commandParam = commandParam;
        this.warningType = warningType;
        this.warningGroupId = warningGroupId;
        this.scheduleTime = scheduleTime;
        this.taskDependType = taskDependType;
        this.failureStrategy = failureStrategy;
        this.startTime = new Date();
        this.updateTime = new Date();
        this.workerGroup = workerGroup;
        this.environmentCode = environmentCode;
        this.processInstancePriority = processInstancePriority;
    }

    public TaskDependType getTaskDependType() {
        return taskDependType;
    }

    public void setTaskDependType(TaskDependType taskDependType) {
        this.taskDependType = taskDependType;
    }

    public int getId() {
        return id;
    }

    public void setId(int id) {
        this.id = id;
    }

    public CommandType getCommandType() {
        return commandType;
    }

    public void setCommandType(CommandType commandType) {
        this.commandType = commandType;
    }

    public long getProcessDefinitionCode() {
        return processDefinitionCode;
    }

    public void setProcessDefinitionCode(long processDefinitionCode) {
        this.processDefinitionCode = processDefinitionCode;
    }

    public FailureStrategy getFailureStrategy() {
        return failureStrategy;
    }

    public void setFailureStrategy(FailureStrategy failureStrategy) {
        this.failureStrategy = failureStrategy;
    }

    public void setCommandParam(String commandParam) {
        this.commandParam = commandParam;
    }

    public String getCommandParam() {
        return commandParam;
    }

    public WarningType getWarningType() {
        return warningType;
    }

    public void setWarningType(WarningType warningType) {
        this.warningType = warningType;
    }

    public Integer getWarningGroupId() {
        return warningGroupId;
    }

    public void setWarningGroupId(Integer warningGroupId) {
        this.warningGroupId = warningGroupId;
    }

    public Date getScheduleTime() {
        return scheduleTime;
    }

    public void setScheduleTime(Date scheduleTime) {
        this.scheduleTime = scheduleTime;
    }

    public Date getStartTime() {
        return startTime;
    }

    public void setStartTime(Date startTime) {
        this.startTime = startTime;
    }

    public int getExecutorId() {
        return executorId;
    }

    public void setExecutorId(int executorId) {
        this.executorId = executorId;
    }

    public Priority getProcessInstancePriority() {
        return processInstancePriority;
    }

    public void setProcessInstancePriority(Priority processInstancePriority) {
        this.processInstancePriority = processInstancePriority;
    }

    public Date getUpdateTime() {
        return updateTime;
    }

    public void setUpdateTime(Date updateTime) {
        this.updateTime = updateTime;
    }

    public String getWorkerGroup() {
        return workerGroup;
    }

    public void setWorkerGroup(String workerGroup) {
        this.workerGroup = workerGroup;
    }

    public Long getEnvironmentCode() {
        return this.environmentCode;
    }

    public void setEnvironmentCode(Long environmentCode) {
        this.environmentCode = environmentCode;
    }

    @Override
    public boolean equals(Object o) {
        if (this == o) {
            return true;
        }
        if (o == null || getClass() != o.getClass()) {
            return false;
        }

        Command command = (Command) o;

        if (id != command.id) {
            return false;
        }
        if (processDefinitionCode != command.processDefinitionCode) {
            return false;
        }
        if (executorId != command.executorId) {
            return false;
        }
        if (workerGroup != null ? workerGroup.equals(command.workerGroup) : command.workerGroup == null) {
            return false;
        }

        if (environmentCode != null ? environmentCode.equals(command.environmentCode) : command.environmentCode == null) {
            return false;
        }

        if (commandType != command.commandType) {
            return false;
        }
        if (commandParam != null ? !commandParam.equals(command.commandParam) : command.commandParam != null) {
            return false;
        }
        if (taskDependType != command.taskDependType) {
            return false;
        }
        if (failureStrategy != command.failureStrategy) {
            return false;
        }
        if (warningType != command.warningType) {
            return false;
        }
        if (warningGroupId != null ? !warningGroupId.equals(command.warningGroupId) : command.warningGroupId != null) {
            return false;
        }
        if (scheduleTime != null ? !scheduleTime.equals(command.scheduleTime) : command.scheduleTime != null) {
            return false;
        }
        if (startTime != null ? !startTime.equals(command.startTime) : command.startTime != null) {
            return false;
        }
        if (processInstancePriority != command.processInstancePriority) {
            return false;
        }
        return !(updateTime != null ? !updateTime.equals(command.updateTime) : command.updateTime != null);

    }

    @Override
    public int hashCode() {
        int result = id;
        result = 31 * result + (commandType != null ? commandType.hashCode() : 0);
        result = 31 * result + Long.hashCode(processDefinitionCode);
        result = 31 * result + executorId;
        result = 31 * result + (commandParam != null ? commandParam.hashCode() : 0);
        result = 31 * result + (taskDependType != null ? taskDependType.hashCode() : 0);
        result = 31 * result + (failureStrategy != null ? failureStrategy.hashCode() : 0);
        result = 31 * result + (warningType != null ? warningType.hashCode() : 0);
        result = 31 * result + (warningGroupId != null ? warningGroupId.hashCode() : 0);
        result = 31 * result + (scheduleTime != null ? scheduleTime.hashCode() : 0);
        result = 31 * result + (startTime != null ? startTime.hashCode() : 0);
        result = 31 * result + (processInstancePriority != null ? processInstancePriority.hashCode() : 0);
        result = 31 * result + (updateTime != null ? updateTime.hashCode() : 0);
        result = 31 * result + (workerGroup != null ? workerGroup.hashCode() : 0);
        result = 31 * result + (environmentCode != null ? environmentCode.hashCode() : 0);
        return result;
    }

    @Override
    public String toString() {
        return "Command{"
                + "id=" + id
                + ", commandType=" + commandType
<<<<<<< HEAD
                + ", processDefinitionCode=" + processDefinitionCode
=======
                + ", processDefinitionId=" + processDefinitionId
>>>>>>> d7af95f9
                + ", executorId=" + executorId
                + ", commandParam='" + commandParam + '\''
                + ", taskDependType=" + taskDependType
                + ", failureStrategy=" + failureStrategy
                + ", warningType=" + warningType
                + ", warningGroupId=" + warningGroupId
                + ", scheduleTime=" + scheduleTime
                + ", startTime=" + startTime
                + ", processInstancePriority=" + processInstancePriority
                + ", updateTime=" + updateTime
                + ", workerGroup='" + workerGroup + '\''
<<<<<<< HEAD
=======
                + ", environmentCode='" + environmentCode + '\''
>>>>>>> d7af95f9
                + '}';
    }
}
<|MERGE_RESOLUTION|>--- conflicted
+++ resolved
@@ -366,11 +366,7 @@
         return "Command{"
                 + "id=" + id
                 + ", commandType=" + commandType
-<<<<<<< HEAD
                 + ", processDefinitionCode=" + processDefinitionCode
-=======
-                + ", processDefinitionId=" + processDefinitionId
->>>>>>> d7af95f9
                 + ", executorId=" + executorId
                 + ", commandParam='" + commandParam + '\''
                 + ", taskDependType=" + taskDependType
@@ -382,10 +378,7 @@
                 + ", processInstancePriority=" + processInstancePriority
                 + ", updateTime=" + updateTime
                 + ", workerGroup='" + workerGroup + '\''
-<<<<<<< HEAD
-=======
                 + ", environmentCode='" + environmentCode + '\''
->>>>>>> d7af95f9
                 + '}';
     }
 }
