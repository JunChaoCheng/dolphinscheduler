/*
 * Licensed to the Apache Software Foundation (ASF) under one or more
 * contributor license agreements.  See the NOTICE file distributed with
 * this work for additional information regarding copyright ownership.
 * The ASF licenses this file to You under the Apache License, Version 2.0
 * (the "License"); you may not use this file except in compliance with
 * the License.  You may obtain a copy of the License at
 *
 *    http://www.apache.org/licenses/LICENSE-2.0
 *
 * Unless required by applicable law or agreed to in writing, software
 * distributed under the License is distributed on an "AS IS" BASIS,
 * WITHOUT WARRANTIES OR CONDITIONS OF ANY KIND, either express or implied.
 * See the License for the specific language governing permissions and
 * limitations under the License.
 */

package org.apache.dolphinscheduler.dao.mapper;

<<<<<<< HEAD
=======
import com.baomidou.mybatisplus.core.metadata.IPage;
import com.baomidou.mybatisplus.extension.plugins.pagination.Page;

>>>>>>> 5d264c9f
import org.apache.dolphinscheduler.common.enums.CommandType;
import org.apache.dolphinscheduler.common.enums.ExecutionStatus;
import org.apache.dolphinscheduler.common.enums.Flag;
import org.apache.dolphinscheduler.common.enums.TaskType;
import org.apache.dolphinscheduler.dao.entity.ExecuteStatusCount;
import org.apache.dolphinscheduler.dao.entity.ProcessDefinition;
import org.apache.dolphinscheduler.dao.entity.ProcessInstance;
import org.apache.dolphinscheduler.dao.entity.TaskInstance;

import java.util.Date;
import java.util.List;

import org.junit.Assert;
import org.junit.Before;
import org.junit.Test;
import org.junit.runner.RunWith;
import org.springframework.beans.factory.annotation.Autowired;
import org.springframework.boot.test.context.SpringBootTest;
import org.springframework.test.annotation.Rollback;
import org.springframework.test.context.junit4.SpringRunner;
import org.springframework.transaction.annotation.Transactional;

import com.baomidou.mybatisplus.core.metadata.IPage;
import com.baomidou.mybatisplus.extension.plugins.pagination.Page;

@RunWith(SpringRunner.class)
@SpringBootTest
@Transactional
@Rollback
public class TaskInstanceMapperTest {

    @Autowired
    TaskInstanceMapper taskInstanceMapper;

    @Autowired
    ProcessDefinitionMapper processDefinitionMapper;

    @Autowired
    ProcessInstanceMapper processInstanceMapper;

    @Autowired
    ProcessInstanceMapMapper processInstanceMapMapper;

    private int processInstanceId;

    @Before
    public void before() {
        ProcessInstance processInstance = new ProcessInstance();
        processInstance.setWarningGroupId(0);
        processInstance.setCommandParam("");
        processInstanceMapper.insert(processInstance);
        processInstanceId = processInstance.getId();
    }

    /**
     * insert
     *
     * @return TaskInstance
     */
    private TaskInstance insertTaskInstance(int processInstanceId) {
        //insertOne
<<<<<<< HEAD
        return insertTaskInstance("us task", processInstanceId, ExecutionStatus.RUNNING_EXECUTION, TaskType.SHELL.toString());
    }

    /**
     * insert
     *
     * @return ProcessInstance
     */
    private ProcessInstance insertProcessInstance() {
        ProcessInstance processInstance = new ProcessInstance();
        processInstance.setId(1);
        processInstance.setName("taskName");
        processInstance.setState(ExecutionStatus.RUNNING_EXECUTION);
        processInstance.setStartTime(new Date());
        processInstance.setEndTime(new Date());
        processInstance.setProcessDefinitionCode(1L);
        processInstanceMapper.insert(processInstance);
        return processInstanceMapper.queryByProcessDefineCode(1L,1).get(0);
    }

    /**
     * construct a task instance and then insert
     */
    private TaskInstance insertTaskInstance(String taskName, int processInstanceId, ExecutionStatus state, String taskType) {
=======
        return insertOne("us task", processInstanceId, ExecutionStatus.RUNNING_EXECUTION, TaskType.SHELL.toString(),1);
    }

    /**
     * construct a task instance and then insert
     */
    private TaskInstance insertOne(String taskName, int processInstanceId, ExecutionStatus state, String taskType,int processDefinitionId) {
>>>>>>> 5d264c9f
        TaskInstance taskInstance = new TaskInstance();
        taskInstance.setFlag(Flag.YES);
        taskInstance.setName(taskName);
        taskInstance.setState(state);
        taskInstance.setStartTime(new Date());
        taskInstance.setEndTime(new Date());
        taskInstance.setTaskJson("{}");
        taskInstance.setProcessInstanceId(processInstanceId);
        taskInstance.setTaskType(taskType);
<<<<<<< HEAD
        taskInstance.setProcessDefinitionCode(1L);
=======
        taskInstance.setProcessDefinitionId(processDefinitionId);
>>>>>>> 5d264c9f
        taskInstanceMapper.insert(taskInstance);
        return taskInstance;
    }

    /**
     * test update
     */
    @Test
    public void testUpdate() {
<<<<<<< HEAD
        // insert ProcessInstance
        ProcessInstance processInstance = insertProcessInstance();

        // insert taskInstance
        TaskInstance taskInstance = insertTaskInstance(processInstance.getId());
        // update
=======
        //insertOne
        TaskInstance taskInstance = insertOne();
        //update
>>>>>>> 5d264c9f
        int update = taskInstanceMapper.updateById(taskInstance);
        Assert.assertEquals(1, update);
        taskInstanceMapper.deleteById(taskInstance.getId());
    }

    /**
     * test delete
     */
    @Test
    public void testDelete() {
        // insert ProcessInstance
        ProcessInstance processInstance = insertProcessInstance();

        // insert taskInstance
        TaskInstance taskInstance = insertTaskInstance(processInstance.getId());

        int delete = taskInstanceMapper.deleteById(taskInstance.getId());
        Assert.assertEquals(1, delete);
    }

    /**
     * test query
     */
    @Test
    public void testQuery() {
        // insert ProcessInstance
        ProcessInstance processInstance = insertProcessInstance();

        // insert taskInstance
        TaskInstance taskInstance = insertTaskInstance(processInstance.getId());
        //query
        List<TaskInstance> taskInstances = taskInstanceMapper.selectList(null);
        taskInstanceMapper.deleteById(taskInstance.getId());
        Assert.assertNotEquals(taskInstances.size(), 0);
    }

    /**
     * test query task instance by process instance id and state
     */
    @Test
    public void testQueryTaskByProcessIdAndState() {
<<<<<<< HEAD
        // insert ProcessInstance
        ProcessInstance processInstance = insertProcessInstance();

        // insert taskInstance
        TaskInstance task = insertTaskInstance(processInstance.getId());
        task.setProcessInstanceId(processInstance.getId());
=======
        TaskInstance task = insertOne();
        task.setProcessInstanceId(processInstanceId);
>>>>>>> 5d264c9f
        taskInstanceMapper.updateById(task);
        List<Integer> taskInstances = taskInstanceMapper.queryTaskByProcessIdAndState(
                task.getProcessInstanceId(),
                ExecutionStatus.RUNNING_EXECUTION.ordinal()
        );
        taskInstanceMapper.deleteById(task.getId());
        Assert.assertNotEquals(taskInstances.size(), 0);
    }

    /**
     * test find valid task list by process instance id
     */
    @Test
    public void testFindValidTaskListByProcessId() {
<<<<<<< HEAD
        // insert ProcessInstance
        ProcessInstance processInstance = insertProcessInstance();

        // insert taskInstance
        TaskInstance task = insertTaskInstance(processInstance.getId());
        TaskInstance task2 = insertTaskInstance(processInstance.getId());
        task.setProcessInstanceId(processInstance.getId());
        task2.setProcessInstanceId(processInstance.getId());
=======
        TaskInstance task = insertOne();
        TaskInstance task2 = insertOne();
        task.setProcessInstanceId(processInstanceId);
        task2.setProcessInstanceId(processInstanceId);
>>>>>>> 5d264c9f
        taskInstanceMapper.updateById(task);
        taskInstanceMapper.updateById(task2);

        List<TaskInstance> taskInstances = taskInstanceMapper.findValidTaskListByProcessId(
                task.getProcessInstanceId(),
                Flag.YES
        );

        task2.setFlag(Flag.NO);
        taskInstanceMapper.updateById(task2);
        List<TaskInstance> taskInstances1 = taskInstanceMapper.findValidTaskListByProcessId(task.getProcessInstanceId(),
                Flag.NO);

        taskInstanceMapper.deleteById(task2.getId());
        taskInstanceMapper.deleteById(task.getId());
        Assert.assertNotEquals(taskInstances.size(), 0);
        Assert.assertNotEquals(taskInstances1.size(), 0);
    }

    /**
     * test query by host and status
     */
    @Test
    public void testQueryByHostAndStatus() {
        // insert ProcessInstance
        ProcessInstance processInstance = insertProcessInstance();

        // insert taskInstance
        TaskInstance task = insertTaskInstance(processInstance.getId());
        task.setHost("111.111.11.11");
        taskInstanceMapper.updateById(task);

        List<TaskInstance> taskInstances = taskInstanceMapper.queryByHostAndStatus(
                task.getHost(), new int[]{ExecutionStatus.RUNNING_EXECUTION.ordinal()}
        );
        taskInstanceMapper.deleteById(task.getId());
        Assert.assertNotEquals(taskInstances.size(), 0);
    }

    /**
     * test set failover by host and state array
     */
    @Test
    public void testSetFailoverByHostAndStateArray() {
        // insert ProcessInstance
        ProcessInstance processInstance = insertProcessInstance();

        // insert taskInstance
        TaskInstance task = insertTaskInstance(processInstance.getId());
        task.setHost("111.111.11.11");
        taskInstanceMapper.updateById(task);

        int setResult = taskInstanceMapper.setFailoverByHostAndStateArray(
                task.getHost(),
                new int[]{ExecutionStatus.RUNNING_EXECUTION.ordinal()},
                ExecutionStatus.NEED_FAULT_TOLERANCE
        );
        taskInstanceMapper.deleteById(task.getId());
        Assert.assertNotEquals(setResult, 0);
    }

    /**
     * test query by task instance id and name
     */
    @Test
    public void testQueryByInstanceIdAndName() {
        // insert ProcessInstance
        ProcessInstance processInstance = insertProcessInstance();

        // insert taskInstance
        TaskInstance task = insertTaskInstance(processInstance.getId());
        task.setHost("111.111.11.11");
        taskInstanceMapper.updateById(task);

        TaskInstance taskInstance = taskInstanceMapper.queryByInstanceIdAndName(
                task.getProcessInstanceId(),
                task.getName()
        );
        taskInstanceMapper.deleteById(task.getId());
        Assert.assertNotEquals(taskInstance, null);
    }

    /**
     * test count task instance
     */
    @Test
    public void testCountTask() {
        // insert ProcessInstance
        ProcessInstance processInstance = insertProcessInstance();

        // insert taskInstance
        TaskInstance task = insertTaskInstance(processInstance.getId());
        ProcessDefinition definition = new ProcessDefinition();
        definition.setCode(1L);
        definition.setProjectCode(1111L);
        definition.setCreateTime(new Date());
        definition.setUpdateTime(new Date());
        processDefinitionMapper.insert(definition);
        task.setProcessDefinitionId(definition.getId());
        taskInstanceMapper.updateById(task);

        int countTask = taskInstanceMapper.countTask(
                new Long[0],
                new int[0]
        );
        int countTask2 = taskInstanceMapper.countTask(
                new Long[]{definition.getProjectCode()},
                new int[]{task.getId()}
        );
        taskInstanceMapper.deleteById(task.getId());
        processDefinitionMapper.deleteById(definition.getId());
        Assert.assertNotEquals(countTask, 0);
        Assert.assertNotEquals(countTask2, 0);


    }

    /**
     * test count task instance state by user
     */
    @Test
    public void testCountTaskInstanceStateByUser() {

        // insert ProcessInstance
        ProcessInstance processInstance = insertProcessInstance();

        // insert taskInstance
        TaskInstance task = insertTaskInstance(processInstance.getId());
        ProcessDefinition definition = new ProcessDefinition();
        definition.setCode(1111L);
        definition.setProjectId(1111);
        definition.setProjectCode(1111L);
        definition.setCreateTime(new Date());
        definition.setUpdateTime(new Date());
        processDefinitionMapper.insert(definition);
        task.setProcessDefinitionId(definition.getId());
        taskInstanceMapper.updateById(task);


        List<ExecuteStatusCount> count = taskInstanceMapper.countTaskInstanceStateByUser(
                null, null,
                new Long[]{definition.getProjectCode()}
        );

        processDefinitionMapper.deleteById(definition.getId());
        taskInstanceMapper.deleteById(task.getId());
    }

    /**
     * test page
     */
    @Test
    public void testQueryTaskInstanceListPaging() {
<<<<<<< HEAD
=======

>>>>>>> 5d264c9f
        ProcessDefinition definition = new ProcessDefinition();
        definition.setCode(1L);
        definition.setProjectId(1111);
        definition.setProjectCode(1111L);
        definition.setCreateTime(new Date());
        definition.setUpdateTime(new Date());
        processDefinitionMapper.insert(definition);

        // insert ProcessInstance
        ProcessInstance processInstance = insertProcessInstance();

        // insert taskInstance
        TaskInstance task = insertTaskInstance(processInstance.getId());

        TaskInstance task = insertOne("us task", processInstance.getId(), ExecutionStatus.RUNNING_EXECUTION, TaskType.SHELL.toString(),definition.getId());

        Page<TaskInstance> page = new Page(1, 3);
        IPage<TaskInstance> taskInstanceIPage = taskInstanceMapper.queryTaskInstanceListPaging(
                page,
                definition.getProjectCode(),
                task.getProcessInstanceId(),
                "",
                "",
                "",
                0,
                new int[0],
                "",
                null, null
        );
        processInstanceMapper.deleteById(processInstance.getId());
        taskInstanceMapper.deleteById(task.getId());
        processDefinitionMapper.deleteById(definition.getId());
        Assert.assertNotEquals(taskInstanceIPage.getTotal(), 0);

    }
}<|MERGE_RESOLUTION|>--- conflicted
+++ resolved
@@ -17,13 +17,9 @@
 
 package org.apache.dolphinscheduler.dao.mapper;
 
-<<<<<<< HEAD
-=======
 import com.baomidou.mybatisplus.core.metadata.IPage;
 import com.baomidou.mybatisplus.extension.plugins.pagination.Page;
 
->>>>>>> 5d264c9f
-import org.apache.dolphinscheduler.common.enums.CommandType;
 import org.apache.dolphinscheduler.common.enums.ExecutionStatus;
 import org.apache.dolphinscheduler.common.enums.Flag;
 import org.apache.dolphinscheduler.common.enums.TaskType;
@@ -45,9 +41,6 @@
 import org.springframework.test.context.junit4.SpringRunner;
 import org.springframework.transaction.annotation.Transactional;
 
-import com.baomidou.mybatisplus.core.metadata.IPage;
-import com.baomidou.mybatisplus.extension.plugins.pagination.Page;
-
 @RunWith(SpringRunner.class)
 @SpringBootTest
 @Transactional
@@ -84,7 +77,6 @@
      */
     private TaskInstance insertTaskInstance(int processInstanceId) {
         //insertOne
-<<<<<<< HEAD
         return insertTaskInstance("us task", processInstanceId, ExecutionStatus.RUNNING_EXECUTION, TaskType.SHELL.toString());
     }
 
@@ -109,15 +101,6 @@
      * construct a task instance and then insert
      */
     private TaskInstance insertTaskInstance(String taskName, int processInstanceId, ExecutionStatus state, String taskType) {
-=======
-        return insertOne("us task", processInstanceId, ExecutionStatus.RUNNING_EXECUTION, TaskType.SHELL.toString(),1);
-    }
-
-    /**
-     * construct a task instance and then insert
-     */
-    private TaskInstance insertOne(String taskName, int processInstanceId, ExecutionStatus state, String taskType,int processDefinitionId) {
->>>>>>> 5d264c9f
         TaskInstance taskInstance = new TaskInstance();
         taskInstance.setFlag(Flag.YES);
         taskInstance.setName(taskName);
@@ -127,11 +110,8 @@
         taskInstance.setTaskJson("{}");
         taskInstance.setProcessInstanceId(processInstanceId);
         taskInstance.setTaskType(taskType);
-<<<<<<< HEAD
         taskInstance.setProcessDefinitionCode(1L);
-=======
-        taskInstance.setProcessDefinitionId(processDefinitionId);
->>>>>>> 5d264c9f
+//        taskInstance.setProcessDefinitionId(processDefinitionId);
         taskInstanceMapper.insert(taskInstance);
         return taskInstance;
     }
@@ -141,18 +121,12 @@
      */
     @Test
     public void testUpdate() {
-<<<<<<< HEAD
         // insert ProcessInstance
         ProcessInstance processInstance = insertProcessInstance();
 
         // insert taskInstance
         TaskInstance taskInstance = insertTaskInstance(processInstance.getId());
         // update
-=======
-        //insertOne
-        TaskInstance taskInstance = insertOne();
-        //update
->>>>>>> 5d264c9f
         int update = taskInstanceMapper.updateById(taskInstance);
         Assert.assertEquals(1, update);
         taskInstanceMapper.deleteById(taskInstance.getId());
@@ -194,17 +168,12 @@
      */
     @Test
     public void testQueryTaskByProcessIdAndState() {
-<<<<<<< HEAD
         // insert ProcessInstance
         ProcessInstance processInstance = insertProcessInstance();
 
         // insert taskInstance
         TaskInstance task = insertTaskInstance(processInstance.getId());
         task.setProcessInstanceId(processInstance.getId());
-=======
-        TaskInstance task = insertOne();
-        task.setProcessInstanceId(processInstanceId);
->>>>>>> 5d264c9f
         taskInstanceMapper.updateById(task);
         List<Integer> taskInstances = taskInstanceMapper.queryTaskByProcessIdAndState(
                 task.getProcessInstanceId(),
@@ -219,7 +188,6 @@
      */
     @Test
     public void testFindValidTaskListByProcessId() {
-<<<<<<< HEAD
         // insert ProcessInstance
         ProcessInstance processInstance = insertProcessInstance();
 
@@ -228,12 +196,6 @@
         TaskInstance task2 = insertTaskInstance(processInstance.getId());
         task.setProcessInstanceId(processInstance.getId());
         task2.setProcessInstanceId(processInstance.getId());
-=======
-        TaskInstance task = insertOne();
-        TaskInstance task2 = insertOne();
-        task.setProcessInstanceId(processInstanceId);
-        task2.setProcessInstanceId(processInstanceId);
->>>>>>> 5d264c9f
         taskInstanceMapper.updateById(task);
         taskInstanceMapper.updateById(task2);
 
@@ -387,10 +349,6 @@
      */
     @Test
     public void testQueryTaskInstanceListPaging() {
-<<<<<<< HEAD
-=======
-
->>>>>>> 5d264c9f
         ProcessDefinition definition = new ProcessDefinition();
         definition.setCode(1L);
         definition.setProjectId(1111);
@@ -404,8 +362,6 @@
 
         // insert taskInstance
         TaskInstance task = insertTaskInstance(processInstance.getId());
-
-        TaskInstance task = insertOne("us task", processInstance.getId(), ExecutionStatus.RUNNING_EXECUTION, TaskType.SHELL.toString(),definition.getId());
 
         Page<TaskInstance> page = new Page(1, 3);
         IPage<TaskInstance> taskInstanceIPage = taskInstanceMapper.queryTaskInstanceListPaging(
