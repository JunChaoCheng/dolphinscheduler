--- conflicted
+++ resolved
@@ -134,8 +134,6 @@
             :label="city.code">
           </el-option>
         </el-select>
-<<<<<<< HEAD
-=======
       </div>
     </div>
     <div class="clearfix list">
@@ -152,7 +150,6 @@
       </div>
       <div class="cont" style="width: 680px;">
         <m-email v-model="receiversCc" :repeat-data="receivers"></m-email>
->>>>>>> ab95b16d
       </div>
     </div>
     <div class="submit">
@@ -162,7 +159,9 @@
   </div>
 </template>
 <script>
+  import _ from 'lodash'
   import i18n from '@/module/i18n'
+  import mEmail from './email.vue'
   import store from '@/conf/home/store'
   import { warningTypeList } from './util'
   import { vCrontab } from '@/module/components/crontab/index'
@@ -185,6 +184,8 @@
         scheduleTime: '',
         crontab: '0 0 * * * ? *',
         cronPopover: false,
+        receivers: [],
+        receiversCc: [],
         i18n: i18n.globalScope.LOCALE,
         processInstancePriority: 'MEDIUM',
         workerGroup: '',
@@ -228,11 +229,8 @@
             warningType: this.warningType,
             processInstancePriority: this.processInstancePriority,
             warningGroupId: this.warningGroupId === '' ? 0 : this.warningGroupId,
-<<<<<<< HEAD
-=======
             receivers: this.receivers.join(',') || '',
             receiversCc: this.receiversCc.join(',') || '',
->>>>>>> ab95b16d
             workerGroup: this.workerGroup
           }
           let msg = ''
@@ -339,11 +337,8 @@
         this.crontab = '0 0 * * * ? *'
         this.scheduleTime = times
       }
-<<<<<<< HEAD
-=======
       this.receivers = _.cloneDeep(this.timingData.receiversD)
       this.receiversCc = _.cloneDeep(this.timingData.receiversCcD)
->>>>>>> ab95b16d
     },
     mounted () {
       let item = this.timingData.item
@@ -356,6 +351,7 @@
         this.processInstancePriority = item.processInstancePriority
         this._getNotifyGroupList().then(() => {
           this.$nextTick(() => {
+            // let list = _.filter(this.notifyGroupList, v => v.id === item.warningGroupId)
             this.warningGroupId = item.warningGroupId
           })
         }).catch(() => { this.warningGroupId = '' })
@@ -367,7 +363,7 @@
         }).catch(() => { this.warningGroupId = '' })
       }
     },
-    components: { vCrontab, mPriority, mWorkerGroups }
+    components: { vCrontab, mEmail, mPriority, mWorkerGroups }
   }
 </script>
 
