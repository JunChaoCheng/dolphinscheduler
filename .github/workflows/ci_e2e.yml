--- conflicted
+++ resolved
@@ -69,9 +69,5 @@
         uses: actions/upload-artifact@v1
         with:
           name: dslogs
-<<<<<<< HEAD
-          path: /var/lib/docker/volumes/dolphinscheduler-logs/_data
-=======
           path: /var/lib/docker/volumes/docker-swarm_dolphinscheduler-logs/_data
->>>>>>> 464405f4
 
