/*
 * Licensed to the Apache Software Foundation (ASF) under one or more
 * contributor license agreements.  See the NOTICE file distributed with
 * this work for additional information regarding copyright ownership.
 * The ASF licenses this file to You under the Apache License, Version 2.0
 * (the "License"); you may not use this file except in compliance with
 * the License.  You may obtain a copy of the License at
 *
 *    http://www.apache.org/licenses/LICENSE-2.0
 *
 * Unless required by applicable law or agreed to in writing, software
 * distributed under the License is distributed on an "AS IS" BASIS,
 * WITHOUT WARRANTIES OR CONDITIONS OF ANY KIND, either express or implied.
 * See the License for the specific language governing permissions and
 * limitations under the License.
 */

package org.apache.dolphinscheduler.server.worker.processor;

import com.alibaba.fastjson.JSONObject;
import io.netty.channel.Channel;
import org.apache.dolphinscheduler.common.thread.ThreadUtils;
import org.apache.dolphinscheduler.common.utils.FileUtils;
import org.apache.dolphinscheduler.common.utils.Preconditions;
import org.apache.dolphinscheduler.remote.command.Command;
import org.apache.dolphinscheduler.remote.command.CommandType;
import org.apache.dolphinscheduler.remote.command.ExecuteTaskRequestCommand;
<<<<<<< HEAD
import org.apache.dolphinscheduler.remote.entity.TaskExecutionContext;
=======
import org.apache.dolphinscheduler.remote.command.TaskInfo;
>>>>>>> 0e0c4792
import org.apache.dolphinscheduler.remote.processor.NettyRequestProcessor;
import org.apache.dolphinscheduler.remote.utils.FastJsonSerializer;
import org.apache.dolphinscheduler.server.worker.config.WorkerConfig;
import org.apache.dolphinscheduler.server.worker.runner.TaskScheduleThread;
import org.apache.dolphinscheduler.service.bean.SpringApplicationContext;
import org.apache.dolphinscheduler.service.process.ProcessService;
import org.slf4j.Logger;
import org.slf4j.LoggerFactory;

import java.util.concurrent.ExecutorService;

/**
 *  worker request processor
 */
public class WorkerRequestProcessor implements NettyRequestProcessor {

    private final Logger logger = LoggerFactory.getLogger(WorkerRequestProcessor.class);

    /**
     * process service
     */
    private final ProcessService processService;

    /**
     *  thread executor service
     */
    private final ExecutorService workerExecService;

    /**
     *  worker config
     */
    private final WorkerConfig workerConfig;

    /**
     *  task callback service
     */
    private final TaskCallbackService taskCallbackService;

    public WorkerRequestProcessor(ProcessService processService){
        this.processService = processService;
        this.taskCallbackService = new TaskCallbackService();
        this.workerConfig = SpringApplicationContext.getBean(WorkerConfig.class);
        this.workerExecService = ThreadUtils.newDaemonFixedThreadExecutor("Worker-Execute-Thread", workerConfig.getWorkerExecThreads());
    }

    @Override
    public void process(Channel channel, Command command) {
        Preconditions.checkArgument(CommandType.EXECUTE_TASK_REQUEST == command.getType(),
                String.format("invalid command type : %s", command.getType()));
        logger.info("received command : {}", command);
        ExecuteTaskRequestCommand taskRequestCommand = FastJsonSerializer.deserialize(
                command.getBody(), ExecuteTaskRequestCommand.class);

        String taskInstanceJson = taskRequestCommand.getTaskInfoJson();

<<<<<<< HEAD
        TaskExecutionContext taskExecutionContext = JSONObject.parseObject(taskInstanceJson, TaskExecutionContext.class);

        // local execute path
        String execLocalPath = getExecLocalPath(taskExecutionContext);
        logger.info("task instance  local execute path : {} ", execLocalPath);

        try {
            FileUtils.createWorkDirAndUserIfAbsent(execLocalPath, taskExecutionContext.getTenantCode());
=======
        TaskInfo taskInfo = JSONObject.parseObject(taskInstanceJson, TaskInfo.class);

        // local execute path
        String execLocalPath = getExecLocalPath(taskInfo);
        logger.info("task instance  local execute path : {} ", execLocalPath);

        try {
            FileUtils.createWorkDirAndUserIfAbsent(execLocalPath, taskInfo.getTenantCode());
>>>>>>> 0e0c4792
        } catch (Exception ex){
            logger.error(String.format("create execLocalPath : %s", execLocalPath), ex);
        }

<<<<<<< HEAD
        taskCallbackService.addCallbackChannel(taskExecutionContext.getTaskId(),
                new CallbackChannel(channel, command.getOpaque()));

        // submit task
        workerExecService.submit(new TaskScheduleThread(taskExecutionContext,
=======
        taskCallbackService.addCallbackChannel(taskInfo.getTaskId(),
                new CallbackChannel(channel, command.getOpaque()));

        // submit task
        workerExecService.submit(new TaskScheduleThread(taskInfo,
>>>>>>> 0e0c4792
                processService, taskCallbackService));
    }


    /**
     * get execute local path
     *
<<<<<<< HEAD
     * @param taskExecutionContext taskExecutionContext
     * @return execute local path
     */
    private String getExecLocalPath(TaskExecutionContext taskExecutionContext){
        return FileUtils.getProcessExecDir(taskExecutionContext.getProjectId(),
                taskExecutionContext.getProcessDefineId(),
                taskExecutionContext.getProcessInstanceId(),
                taskExecutionContext.getTaskId());
=======
     * @param taskInfo taskInfo
     * @return execute local path
     */
    private String getExecLocalPath(TaskInfo taskInfo){
        return FileUtils.getProcessExecDir(taskInfo.getProjectId(),
                taskInfo.getProcessDefineId(),
                taskInfo.getProcessInstanceId(),
                taskInfo.getTaskId());
>>>>>>> 0e0c4792
    }
}<|MERGE_RESOLUTION|>--- conflicted
+++ resolved
@@ -25,11 +25,7 @@
 import org.apache.dolphinscheduler.remote.command.Command;
 import org.apache.dolphinscheduler.remote.command.CommandType;
 import org.apache.dolphinscheduler.remote.command.ExecuteTaskRequestCommand;
-<<<<<<< HEAD
 import org.apache.dolphinscheduler.remote.entity.TaskExecutionContext;
-=======
-import org.apache.dolphinscheduler.remote.command.TaskInfo;
->>>>>>> 0e0c4792
 import org.apache.dolphinscheduler.remote.processor.NettyRequestProcessor;
 import org.apache.dolphinscheduler.remote.utils.FastJsonSerializer;
 import org.apache.dolphinscheduler.server.worker.config.WorkerConfig;
@@ -85,7 +81,6 @@
 
         String taskInstanceJson = taskRequestCommand.getTaskInfoJson();
 
-<<<<<<< HEAD
         TaskExecutionContext taskExecutionContext = JSONObject.parseObject(taskInstanceJson, TaskExecutionContext.class);
 
         // local execute path
@@ -94,41 +89,20 @@
 
         try {
             FileUtils.createWorkDirAndUserIfAbsent(execLocalPath, taskExecutionContext.getTenantCode());
-=======
-        TaskInfo taskInfo = JSONObject.parseObject(taskInstanceJson, TaskInfo.class);
-
-        // local execute path
-        String execLocalPath = getExecLocalPath(taskInfo);
-        logger.info("task instance  local execute path : {} ", execLocalPath);
-
-        try {
-            FileUtils.createWorkDirAndUserIfAbsent(execLocalPath, taskInfo.getTenantCode());
->>>>>>> 0e0c4792
         } catch (Exception ex){
             logger.error(String.format("create execLocalPath : %s", execLocalPath), ex);
         }
-
-<<<<<<< HEAD
         taskCallbackService.addCallbackChannel(taskExecutionContext.getTaskId(),
                 new CallbackChannel(channel, command.getOpaque()));
 
         // submit task
         workerExecService.submit(new TaskScheduleThread(taskExecutionContext,
-=======
-        taskCallbackService.addCallbackChannel(taskInfo.getTaskId(),
-                new CallbackChannel(channel, command.getOpaque()));
-
-        // submit task
-        workerExecService.submit(new TaskScheduleThread(taskInfo,
->>>>>>> 0e0c4792
                 processService, taskCallbackService));
     }
 
 
     /**
      * get execute local path
-     *
-<<<<<<< HEAD
      * @param taskExecutionContext taskExecutionContext
      * @return execute local path
      */
@@ -137,15 +111,5 @@
                 taskExecutionContext.getProcessDefineId(),
                 taskExecutionContext.getProcessInstanceId(),
                 taskExecutionContext.getTaskId());
-=======
-     * @param taskInfo taskInfo
-     * @return execute local path
-     */
-    private String getExecLocalPath(TaskInfo taskInfo){
-        return FileUtils.getProcessExecDir(taskInfo.getProjectId(),
-                taskInfo.getProcessDefineId(),
-                taskInfo.getProcessInstanceId(),
-                taskInfo.getTaskId());
->>>>>>> 0e0c4792
     }
 }