/*
 * Licensed to the Apache Software Foundation (ASF) under one or more
 * contributor license agreements.  See the NOTICE file distributed with
 * this work for additional information regarding copyright ownership.
 * The ASF licenses this file to You under the Apache License, Version 2.0
 * (the "License"); you may not use this file except in compliance with
 * the License.  You may obtain a copy of the License at
 *
 *    http://www.apache.org/licenses/LICENSE-2.0
 *
 * Unless required by applicable law or agreed to in writing, software
 * distributed under the License is distributed on an "AS IS" BASIS,
 * WITHOUT WARRANTIES OR CONDITIONS OF ANY KIND, either express or implied.
 * See the License for the specific language governing permissions and
 * limitations under the License.
 */
package org.apache.dolphinscheduler.server.worker.task.mr;

import org.apache.dolphinscheduler.common.Constants;
import org.apache.dolphinscheduler.common.enums.CommandType;
import org.apache.dolphinscheduler.common.enums.ProgramType;
import org.apache.dolphinscheduler.common.process.Property;
import org.apache.dolphinscheduler.common.process.ResourceInfo;
import org.apache.dolphinscheduler.common.task.AbstractParameters;
import org.apache.dolphinscheduler.common.task.mr.MapreduceParameters;
import org.apache.dolphinscheduler.common.utils.JSONUtils;
import org.apache.dolphinscheduler.common.utils.ParameterUtils;
import org.apache.dolphinscheduler.common.utils.StringUtils;
<<<<<<< HEAD
import org.apache.dolphinscheduler.server.entity.TaskExecutionContext;
=======
import org.apache.dolphinscheduler.dao.entity.Resource;
>>>>>>> 526e5c91
import org.apache.dolphinscheduler.server.utils.ParamUtils;
import org.apache.dolphinscheduler.server.worker.task.AbstractYarnTask;
import org.apache.dolphinscheduler.server.worker.task.TaskProps;
import org.slf4j.Logger;

import java.util.ArrayList;
import java.util.List;
import java.util.Map;

/**
 * mapreduce task
 */
public class MapReduceTask extends AbstractYarnTask {


    /**
     * mapreduce parameters
     */
    private MapreduceParameters mapreduceParameters;

    /**
     * taskExecutionContext
     */
    private TaskExecutionContext taskExecutionContext;

    /**
     * constructor
     * @param taskExecutionContext taskExecutionContext
     * @param logger    logger
     */
    public MapReduceTask(TaskExecutionContext taskExecutionContext, Logger logger) {
        super(taskExecutionContext, logger);
        this.taskExecutionContext = taskExecutionContext;
    }

    @Override
    public void init() {

        logger.info("mapreduce task params {}", taskExecutionContext.getTaskParams());

        this.mapreduceParameters = JSONUtils.parseObject(taskExecutionContext.getTaskParams(), MapreduceParameters.class);

        // check parameters
        if (!mapreduceParameters.checkParameters()) {
            throw new RuntimeException("mapreduce task params is not valid");
        }
<<<<<<< HEAD

        mapreduceParameters.setQueue(taskExecutionContext.getQueue());
=======
        setMainJarName();
        mapreduceParameters.setQueue(taskProps.getQueue());
>>>>>>> 526e5c91

        // replace placeholder
        Map<String, Property> paramsMap = ParamUtils.convert(ParamUtils.getUserDefParamsMap(taskExecutionContext.getDefinedParams()),
                taskExecutionContext.getDefinedParams(),
                mapreduceParameters.getLocalParametersMap(),
                CommandType.of(taskExecutionContext.getCmdTypeIfComplement()),
                taskExecutionContext.getScheduleTime());

        if (paramsMap != null){
            String args = ParameterUtils.convertParameterPlaceholders(mapreduceParameters.getMainArgs(),  ParamUtils.convert(paramsMap));
            mapreduceParameters.setMainArgs(args);
            if(mapreduceParameters.getProgramType() != null && mapreduceParameters.getProgramType() == ProgramType.PYTHON){
                String others = ParameterUtils.convertParameterPlaceholders(mapreduceParameters.getOthers(),  ParamUtils.convert(paramsMap));
                mapreduceParameters.setOthers(others);
            }
        }
    }

    /**
     * build command
     * @return command
     * @throws Exception exception
     */
    @Override
    protected String buildCommand() throws Exception {
        List<String> parameterList = buildParameters(mapreduceParameters);

        String command = ParameterUtils.convertParameterPlaceholders(String.join(" ", parameterList),
                taskExecutionContext.getDefinedParams());
        logger.info("mapreduce task command: {}", command);

        return command;
    }

    @Override
    protected void setMainJarName() {
        // main jar
        ResourceInfo mainJar = mapreduceParameters.getMainJar();
        if (mainJar != null) {
            int resourceId = mainJar.getId();
            String resourceName;
            if (resourceId == 0) {
                resourceName = mainJar.getRes();
            } else {
                Resource resource = processService.getResourceById(mapreduceParameters.getMainJar().getId());
                if (resource == null) {
                    logger.error("resource id: {} not exist", resourceId);
                    throw new RuntimeException(String.format("resource id: %d not exist", resourceId));
                }
                resourceName = resource.getFullName().replaceFirst("/", "");
            }
            mainJar.setRes(resourceName);
            mapreduceParameters.setMainJar(mainJar);
        }
    }

    @Override
    public AbstractParameters getParameters() {
        return mapreduceParameters;
    }

    /**
     * build parameters
     * @param mapreduceParameters mapreduce parameters
     * @return parameter list
     */
    private List<String> buildParameters(MapreduceParameters mapreduceParameters){

        List<String> result = new ArrayList<>();

        result.add(Constants.HADOOP);

        // main jar
        if(mapreduceParameters.getMainJar()!= null){
            result.add(Constants.JAR);
            result.add(mapreduceParameters.getMainJar().getRes());
        }

        // main class
        if(!ProgramType.PYTHON.equals(mapreduceParameters.getProgramType())
                && StringUtils.isNotEmpty(mapreduceParameters.getMainClass())){
            result.add(mapreduceParameters.getMainClass());
        }

        // others
        if (StringUtils.isNotEmpty(mapreduceParameters.getOthers())) {
            String others = mapreduceParameters.getOthers();
            if (!others.contains(Constants.MR_QUEUE)
                    && StringUtils.isNotEmpty(mapreduceParameters.getQueue())) {
                result.add(String.format("%s %s=%s", Constants.D, Constants.MR_QUEUE, mapreduceParameters.getQueue()));
            }

            result.add(mapreduceParameters.getOthers());
        }else if (StringUtils.isNotEmpty(mapreduceParameters.getQueue())) {
            result.add(String.format("%s %s=%s", Constants.D, Constants.MR_QUEUE, mapreduceParameters.getQueue()));

        }

        // command args
        if(StringUtils.isNotEmpty(mapreduceParameters.getMainArgs())){
            result.add(mapreduceParameters.getMainArgs());
        }
        return result;
    }
}
<|MERGE_RESOLUTION|>--- conflicted
+++ resolved
@@ -26,14 +26,10 @@
 import org.apache.dolphinscheduler.common.utils.JSONUtils;
 import org.apache.dolphinscheduler.common.utils.ParameterUtils;
 import org.apache.dolphinscheduler.common.utils.StringUtils;
-<<<<<<< HEAD
 import org.apache.dolphinscheduler.server.entity.TaskExecutionContext;
-=======
 import org.apache.dolphinscheduler.dao.entity.Resource;
->>>>>>> 526e5c91
 import org.apache.dolphinscheduler.server.utils.ParamUtils;
 import org.apache.dolphinscheduler.server.worker.task.AbstractYarnTask;
-import org.apache.dolphinscheduler.server.worker.task.TaskProps;
 import org.slf4j.Logger;
 
 import java.util.ArrayList;
@@ -77,13 +73,10 @@
         if (!mapreduceParameters.checkParameters()) {
             throw new RuntimeException("mapreduce task params is not valid");
         }
-<<<<<<< HEAD
 
         mapreduceParameters.setQueue(taskExecutionContext.getQueue());
-=======
         setMainJarName();
-        mapreduceParameters.setQueue(taskProps.getQueue());
->>>>>>> 526e5c91
+
 
         // replace placeholder
         Map<String, Property> paramsMap = ParamUtils.convert(ParamUtils.getUserDefParamsMap(taskExecutionContext.getDefinedParams()),
