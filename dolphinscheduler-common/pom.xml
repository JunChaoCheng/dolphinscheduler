--- conflicted
+++ resolved
@@ -29,6 +29,7 @@
 	<packaging>jar</packaging>
 	<properties>
 		<project.build.sourceEncoding>UTF-8</project.build.sourceEncoding>
+		<codehaus.janino.version>3.1.0</codehaus.janino.version>
 	</properties>
 	<dependencies>
 		<dependency>
@@ -588,7 +589,6 @@
 			<scope>compile</scope>
         </dependency>
 
-<<<<<<< HEAD
 		<dependency>
 			<groupId>org.codehaus.janino</groupId>
 			<artifactId>janino</artifactId>
@@ -608,7 +608,5 @@
 				</exclusion>
 			</exclusions>
 		</dependency>
-=======
->>>>>>> 464405f4
 	</dependencies>
 </project>