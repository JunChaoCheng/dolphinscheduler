--- conflicted
+++ resolved
@@ -187,14 +187,7 @@
 
     @Override
     public boolean checkParameters() {
-<<<<<<< HEAD
-        if (customConfig == null) {
-            return false;
-        }
-        if (customConfig == 0) {
-=======
         if (customConfig == Flag.NO.ordinal()) {
->>>>>>> 464405f4
             return dataSource != 0
                     && dataTarget != 0
                     && StringUtils.isNotEmpty(sql)
