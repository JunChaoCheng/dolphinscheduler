#
# Licensed to the Apache Software Foundation (ASF) under one or more
# contributor license agreements.  See the NOTICE file distributed with
# this work for additional information regarding copyright ownership.
# The ASF licenses this file to You under the Apache License, Version 2.0
# (the "License"); you may not use this file except in compliance with
# the License.  You may obtain a copy of the License at
#
#     http://www.apache.org/licenses/LICENSE-2.0
#
# Unless required by applicable law or agreed to in writing, software
# distributed under the License is distributed on an "AS IS" BASIS,
# WITHOUT WARRANTIES OR CONDITIONS OF ANY KIND, either express or implied.
# See the License for the specific language governing permissions and
# limitations under the License.
#

# resource storage type : HDFS, S3, NONE
resource.storage.type=NONE

# resource store on HDFS/S3 path, resource file will store to this hadoop hdfs path, self configuration, please make sure the directory exists on hdfs and have read write permissions。"/dolphinscheduler" is recommended
resource.upload.path=/dolphinscheduler

# user data local directory path, please make sure the directory exists and have read write permissions
#data.basedir.path=/tmp/dolphinscheduler

# whether kerberos starts
hadoop.security.authentication.startup.state=false

# java.security.krb5.conf path
java.security.krb5.conf.path=/opt/krb5.conf

# login user from keytab username
login.user.keytab.username=hdfs-mycluster@ESZ.COM

# login user from keytab path
login.user.keytab.path=/opt/hdfs.headless.keytab

#resource.view.suffixs
#resource.view.suffixs=txt,log,sh,bat,conf,cfg,py,java,sql,xml,hql,properties,json,yml,yaml,ini,js

# if resource.storage.type=HDFS, the user need to have permission to create directories under the HDFS root path
hdfs.root.user=hdfs

# if resource.storage.type=S3, the value like: s3a://dolphinscheduler; if resource.storage.type=HDFS, When namenode HA is enabled, you need to copy core-site.xml and hdfs-site.xml to conf dir
fs.defaultFS=hdfs://mycluster:8020

# if resource.storage.type=S3, s3 endpoint
fs.s3a.endpoint=http://192.168.xx.xx:9010

# if resource.storage.type=S3, s3 access key
fs.s3a.access.key=A3DXS30FO22544RE

# if resource.storage.type=S3, s3 secret key
fs.s3a.secret.key=OloCLq3n+8+sdPHUhJ21XrSxTC+JK

# if resourcemanager HA enable, please type the HA ips ; if resourcemanager is single, make this value empty
yarn.resourcemanager.ha.rm.ids=192.168.xx.xx,192.168.xx.xx

# if resourcemanager HA enable or not use resourcemanager, please keep the default value; If resourcemanager is single, you only need to replace ds1 to actual resourcemanager hostname.
yarn.application.status.address=http://ds1:8088/ws/v1/cluster/apps/%s

# job history status url when application number threshold is reached(default 10000,maybe it was set to 1000)
yarn.job.history.status.address=http://ds1:19888/ws/v1/history/mapreduce/jobs/%s

# system env path, If you want to set your own path, you need to set this env file to an absolute path
#dolphinscheduler.env.path=env/dolphinscheduler_env.sh
development.state=false

# kerberos tgt expire time, unit is hours
kerberos.expire.time=2

# datasource encryption salt
datasource.encryption.enable=false
datasource.encryption.salt=!@#$%^&*

# Network IP gets priority, default inner outer
#dolphin.scheduler.network.priority.strategy=default
<<<<<<< HEAD
# 0<dataCenterId<32
#data.center.id=1
=======

# use sudo or not, if set true ,executing user is tenant user and deploy user need sudo permissions ; if set false, executing user is the deploy user, don't need sudo permissions.
sudo.enable=true
>>>>>>> 9c3cec5b
<|MERGE_RESOLUTION|>--- conflicted
+++ resolved
@@ -76,11 +76,8 @@
 
 # Network IP gets priority, default inner outer
 #dolphin.scheduler.network.priority.strategy=default
-<<<<<<< HEAD
 # 0<dataCenterId<32
 #data.center.id=1
-=======
 
 # use sudo or not, if set true ,executing user is tenant user and deploy user need sudo permissions ; if set false, executing user is the deploy user, don't need sudo permissions.
-sudo.enable=true
->>>>>>> 9c3cec5b
+sudo.enable=true