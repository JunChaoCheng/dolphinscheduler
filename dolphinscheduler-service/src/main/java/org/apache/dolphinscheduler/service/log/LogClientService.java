/*
 * Licensed to the Apache Software Foundation (ASF) under one or more
 * contributor license agreements.  See the NOTICE file distributed with
 * this work for additional information regarding copyright ownership.
 * The ASF licenses this file to You under the Apache License, Version 2.0
 * (the "License"); you may not use this file except in compliance with
 * the License.  You may obtain a copy of the License at
 *
 *    http://www.apache.org/licenses/LICENSE-2.0
 *
 * Unless required by applicable law or agreed to in writing, software
 * distributed under the License is distributed on an "AS IS" BASIS,
 * WITHOUT WARRANTIES OR CONDITIONS OF ANY KIND, either express or implied.
 * See the License for the specific language governing permissions and
 * limitations under the License.
 */
package org.apache.dolphinscheduler.service.log;

<<<<<<< HEAD
import org.apache.dolphinscheduler.common.Constants;
=======
>>>>>>> 195dfb50
import org.apache.dolphinscheduler.remote.NettyRemotingClient;
import org.apache.dolphinscheduler.remote.command.Command;
import org.apache.dolphinscheduler.remote.command.log.*;
import org.apache.dolphinscheduler.remote.config.NettyClientConfig;
<<<<<<< HEAD
import org.apache.dolphinscheduler.remote.utils.Address;
=======
import org.apache.dolphinscheduler.remote.utils.Host;
>>>>>>> 195dfb50
import org.apache.dolphinscheduler.remote.utils.FastJsonSerializer;
import org.slf4j.Logger;
import org.slf4j.LoggerFactory;


/**
 * log client
 */
public class LogClientService {

    private static final Logger logger = LoggerFactory.getLogger(LogClientService.class);

    private final NettyClientConfig clientConfig;

    private final NettyRemotingClient client;

    /**
     *  request time out
     */
    private final long logRequestTimeout = 10 * 1000;

    /**
     * construct client
     */
    public LogClientService() {
        this.clientConfig = new NettyClientConfig();
        this.clientConfig.setWorkerThreads(4);
        this.client = new NettyRemotingClient(clientConfig);
    }

    /**
     * close
     */
    public void close()  {
        this.client.close();
        logger.info("logger client closed");
    }

    /**
     * roll view log
     * @param host host
     * @param port port
     * @param path path
     * @param skipLineNum skip line number
     * @param limit limit
     * @return log content
     */
    public String rollViewLog(String host, int port, String path,int skipLineNum,int limit) {
        logger.info("roll view log, host : {}, port : {}, path {}, skipLineNum {} ,limit {}", host, port, path, skipLineNum, limit);
        RollViewLogRequestCommand request = new RollViewLogRequestCommand(path, skipLineNum, limit);
        String result = "";
<<<<<<< HEAD
        final Address address = new Address(host, port);
=======
        final Host address = new Host(host, port);
>>>>>>> 195dfb50
        try {
            Command command = request.convert2Command();
            Command response = this.client.sendSync(address, command, logRequestTimeout);
            if(response != null){
                RollViewLogResponseCommand rollReviewLog = FastJsonSerializer.deserialize(
                        response.getBody(), RollViewLogResponseCommand.class);
                return rollReviewLog.getMsg();
            }
        } catch (Exception e) {
            logger.error("roll view log error", e);
        } finally {
            this.client.closeChannel(address);
        }
        return result;
    }

    /**
     * view log
     * @param host host
     * @param port port
     * @param path path
     * @return log content
     */
    public String viewLog(String host, int port, String path) {
        logger.info("view log path {}", path);
        ViewLogRequestCommand request = new ViewLogRequestCommand(path);
        String result = "";
<<<<<<< HEAD
        final Address address = new Address(host, port);
=======
        final Host address = new Host(host, port);
>>>>>>> 195dfb50
        try {
            Command command = request.convert2Command();
            Command response = this.client.sendSync(address, command, logRequestTimeout);
            if(response != null){
                ViewLogResponseCommand viewLog = FastJsonSerializer.deserialize(
                        response.getBody(), ViewLogResponseCommand.class);
                return viewLog.getMsg();
            }
        } catch (Exception e) {
            logger.error("view log error", e);
        } finally {
            this.client.closeChannel(address);
        }
        return result;
    }

    /**
     * get log size
     * @param host host
     * @param port port
     * @param path log path
     * @return log content bytes
     */
    public byte[] getLogBytes(String host, int port, String path) {
        logger.info("log path {}", path);
        GetLogBytesRequestCommand request = new GetLogBytesRequestCommand(path);
        byte[] result = null;
<<<<<<< HEAD
        final Address address = new Address(host, port);
=======
        final Host address = new Host(host, port);
>>>>>>> 195dfb50
        try {
            Command command = request.convert2Command();
            Command response = this.client.sendSync(address, command, logRequestTimeout);
            if(response != null){
                GetLogBytesResponseCommand getLog = FastJsonSerializer.deserialize(
                        response.getBody(), GetLogBytesResponseCommand.class);
                return getLog.getData();
            }
        } catch (Exception e) {
            logger.error("get log size error", e);
        } finally {
            this.client.closeChannel(address);
        }
        return result;
    }
}<|MERGE_RESOLUTION|>--- conflicted
+++ resolved
@@ -16,19 +16,11 @@
  */
 package org.apache.dolphinscheduler.service.log;
 
-<<<<<<< HEAD
-import org.apache.dolphinscheduler.common.Constants;
-=======
->>>>>>> 195dfb50
 import org.apache.dolphinscheduler.remote.NettyRemotingClient;
 import org.apache.dolphinscheduler.remote.command.Command;
 import org.apache.dolphinscheduler.remote.command.log.*;
 import org.apache.dolphinscheduler.remote.config.NettyClientConfig;
-<<<<<<< HEAD
-import org.apache.dolphinscheduler.remote.utils.Address;
-=======
 import org.apache.dolphinscheduler.remote.utils.Host;
->>>>>>> 195dfb50
 import org.apache.dolphinscheduler.remote.utils.FastJsonSerializer;
 import org.slf4j.Logger;
 import org.slf4j.LoggerFactory;
@@ -80,11 +72,7 @@
         logger.info("roll view log, host : {}, port : {}, path {}, skipLineNum {} ,limit {}", host, port, path, skipLineNum, limit);
         RollViewLogRequestCommand request = new RollViewLogRequestCommand(path, skipLineNum, limit);
         String result = "";
-<<<<<<< HEAD
-        final Address address = new Address(host, port);
-=======
         final Host address = new Host(host, port);
->>>>>>> 195dfb50
         try {
             Command command = request.convert2Command();
             Command response = this.client.sendSync(address, command, logRequestTimeout);
@@ -112,11 +100,7 @@
         logger.info("view log path {}", path);
         ViewLogRequestCommand request = new ViewLogRequestCommand(path);
         String result = "";
-<<<<<<< HEAD
-        final Address address = new Address(host, port);
-=======
         final Host address = new Host(host, port);
->>>>>>> 195dfb50
         try {
             Command command = request.convert2Command();
             Command response = this.client.sendSync(address, command, logRequestTimeout);
@@ -144,11 +128,7 @@
         logger.info("log path {}", path);
         GetLogBytesRequestCommand request = new GetLogBytesRequestCommand(path);
         byte[] result = null;
-<<<<<<< HEAD
-        final Address address = new Address(host, port);
-=======
         final Host address = new Host(host, port);
->>>>>>> 195dfb50
         try {
             Command command = request.convert2Command();
             Command response = this.client.sendSync(address, command, logRequestTimeout);
